import errno
import hashlib
import json
import os.path
import re
import ssl
import sys
import types

import yt_dlp.extractor
from yt_dlp import YoutubeDL
from yt_dlp.compat import compat_os_name
from yt_dlp.utils import preferredencoding, write_string

if 'pytest' in sys.modules:
    import pytest
    is_download_test = pytest.mark.download
else:
    def is_download_test(testClass):
        return testClass


def get_params(override=None):
    PARAMETERS_FILE = os.path.join(os.path.dirname(os.path.abspath(__file__)),
                                   'parameters.json')
    LOCAL_PARAMETERS_FILE = os.path.join(os.path.dirname(os.path.abspath(__file__)),
                                         'local_parameters.json')
    with open(PARAMETERS_FILE, encoding='utf-8') as pf:
        parameters = json.load(pf)
    if os.path.exists(LOCAL_PARAMETERS_FILE):
        with open(LOCAL_PARAMETERS_FILE, encoding='utf-8') as pf:
            parameters.update(json.load(pf))
    if override:
        parameters.update(override)
    return parameters


def try_rm(filename):
    """ Remove a file if it exists """
    try:
        os.remove(filename)
    except OSError as ose:
        if ose.errno != errno.ENOENT:
            raise


def report_warning(message, *args, **kwargs):
    '''
    Print the message to stderr, it will be prefixed with 'WARNING:'
    If stderr is a tty file the 'WARNING:' will be colored
    '''
    if sys.stderr.isatty() and compat_os_name != 'nt':
        _msg_header = '\033[0;33mWARNING:\033[0m'
    else:
        _msg_header = 'WARNING:'
    output = f'{_msg_header} {message}\n'
    if 'b' in getattr(sys.stderr, 'mode', ''):
        output = output.encode(preferredencoding())
    sys.stderr.write(output)


class FakeYDL(YoutubeDL):
    def __init__(self, override=None):
        # Different instances of the downloader can't share the same dictionary
        # some test set the "sublang" parameter, which would break the md5 checks.
        params = get_params(override=override)
        super().__init__(params, auto_init=False)
        self.result = []

    def to_screen(self, s, *args, **kwargs):
        print(s)

    def trouble(self, s, *args, **kwargs):
        raise Exception(s)

    def download(self, x):
        self.result.append(x)

    def expect_warning(self, regex):
        # Silence an expected warning matching a regex
        old_report_warning = self.report_warning

        def report_warning(self, message, *args, **kwargs):
            if re.match(regex, message):
                return
            old_report_warning(message, *args, **kwargs)
        self.report_warning = types.MethodType(report_warning, self)


def gettestcases(include_onlymatching=False):
    for ie in yt_dlp.extractor.gen_extractors():
        yield from ie.get_testcases(include_onlymatching)


def getwebpagetestcases():
    for ie in yt_dlp.extractor.gen_extractors():
        for tc in ie.get_webpage_testcases():
            tc.setdefault('add_ie', []).append('Generic')
            yield tc


md5 = lambda s: hashlib.md5(s.encode()).hexdigest()


def expect_value(self, got, expected, field):
    if isinstance(expected, str) and expected.startswith('re:'):
        match_str = expected[len('re:'):]
        match_rex = re.compile(match_str)

        self.assertTrue(
            isinstance(got, str),
            f'Expected a {str.__name__} object, but got {type(got).__name__} for field {field}')
        self.assertTrue(
            match_rex.match(got),
            f'field {field} (value: {got!r}) should match {match_str!r}')
    elif isinstance(expected, str) and expected.startswith('startswith:'):
        start_str = expected[len('startswith:'):]
        self.assertTrue(
            isinstance(got, str),
            f'Expected a {str.__name__} object, but got {type(got).__name__} for field {field}')
        self.assertTrue(
            got.startswith(start_str),
            f'field {field} (value: {got!r}) should start with {start_str!r}')
    elif isinstance(expected, str) and expected.startswith('contains:'):
        contains_str = expected[len('contains:'):]
        self.assertTrue(
            isinstance(got, str),
            f'Expected a {str.__name__} object, but got {type(got).__name__} for field {field}')
        self.assertTrue(
            contains_str in got,
            f'field {field} (value: {got!r}) should contain {contains_str!r}')
    elif isinstance(expected, type):
        self.assertTrue(
            isinstance(got, expected),
            f'Expected type {expected!r} for field {field}, but got value {got!r} of type {type(got)!r}')
    elif isinstance(expected, dict) and isinstance(got, dict):
        expect_dict(self, got, expected)
    elif isinstance(expected, list) and isinstance(got, list):
        self.assertEqual(
            len(expected), len(got),
            'Expect a list of length %d, but got a list of length %d for field %s' % (
                len(expected), len(got), field))
        for index, (item_got, item_expected) in enumerate(zip(got, expected)):
            type_got = type(item_got)
            type_expected = type(item_expected)
            self.assertEqual(
                type_expected, type_got,
                'Type mismatch for list item at index %d for field %s, expected %r, got %r' % (
                    index, field, type_expected, type_got))
            expect_value(self, item_got, item_expected, field)
    else:
        if isinstance(expected, str) and expected.startswith('md5:'):
            self.assertTrue(
                isinstance(got, str),
                f'Expected field {field} to be a unicode object, but got value {got!r} of type {type(got)!r}')
            got = 'md5:' + md5(got)
        elif isinstance(expected, str) and re.match(r'^(?:min|max)?count:\d+', expected):
            self.assertTrue(
                isinstance(got, (list, dict)),
                f'Expected field {field} to be a list or a dict, but it is of type {type(got).__name__}')
            op, _, expected_num = expected.partition(':')
            expected_num = int(expected_num)
            if op == 'mincount':
                assert_func = assertGreaterEqual
                msg_tmpl = 'Expected %d items in field %s, but only got %d'
            elif op == 'maxcount':
                assert_func = assertLessEqual
                msg_tmpl = 'Expected maximum %d items in field %s, but got %d'
            elif op == 'count':
                assert_func = assertEqual
                msg_tmpl = 'Expected exactly %d items in field %s, but got %d'
            else:
                assert False
            assert_func(
                self, len(got), expected_num,
                msg_tmpl % (expected_num, field, len(got)))
            return
        self.assertEqual(
            expected, got,
            f'Invalid value for field {field}, expected {expected!r}, got {got!r}')


def expect_dict(self, got_dict, expected_dict):
    for info_field, expected in expected_dict.items():
        got = got_dict.get(info_field)
        expect_value(self, got, expected, info_field)


def sanitize_got_info_dict(got_dict):
    IGNORED_FIELDS = (
        *YoutubeDL._format_fields,

        # Lists
        'formats', 'thumbnails', 'subtitles', 'automatic_captions', 'comments', 'entries',

        # Auto-generated
        'autonumber', 'playlist', 'format_index', 'video_ext', 'audio_ext', 'duration_string', 'epoch',
        'fulltitle', 'extractor', 'extractor_key', 'filepath', 'infojson_filename', 'original_url', 'n_entries',

        # Only live_status needs to be checked
        'is_live', 'was_live',
    )

    IGNORED_PREFIXES = ('', 'playlist', 'requested', 'webpage')

    def sanitize(key, value):
        if isinstance(value, str) and len(value) > 100 and key != 'thumbnail':
            return f'md5:{md5(value)}'
        elif isinstance(value, list) and len(value) > 10:
            return f'count:{len(value)}'
        elif key.endswith('_count') and isinstance(value, int):
            return int
        return value

    test_info_dict = {
        key: sanitize(key, value) for key, value in got_dict.items()
        if value is not None and key not in IGNORED_FIELDS and not any(
            key.startswith(f'{prefix}_') for prefix in IGNORED_PREFIXES)
    }

    # display_id may be generated from id
    if test_info_dict.get('display_id') == test_info_dict.get('id'):
        test_info_dict.pop('display_id')

    # Check url for flat entries
    if got_dict.get('_type', 'video') != 'video' and got_dict.get('url'):
        test_info_dict['url'] = got_dict['url']

    return test_info_dict


def expect_info_dict(self, got_dict, expected_dict):
    expect_dict(self, got_dict, expected_dict)
    # Check for the presence of mandatory fields
    if got_dict.get('_type') not in ('playlist', 'multi_video'):
        mandatory_fields = ['id', 'title']
        if expected_dict.get('ext'):
            mandatory_fields.extend(('url', 'ext'))
        for key in mandatory_fields:
            self.assertTrue(got_dict.get(key), 'Missing mandatory field %s' % key)
    # Check for mandatory fields that are automatically set by YoutubeDL
<<<<<<< HEAD
    if got_dict.get('_type') not in ('url', 'url_transparent'):
=======
    if got_dict.get('_type', 'video') == 'video':
>>>>>>> 495322b9
        for key in ['webpage_url', 'extractor', 'extractor_key']:
            self.assertTrue(got_dict.get(key), 'Missing field: %s' % key)

    test_info_dict = sanitize_got_info_dict(got_dict)

    missing_keys = set(test_info_dict.keys()) - set(expected_dict.keys())
    if missing_keys:
        def _repr(v):
            if isinstance(v, str):
                return "'%s'" % v.replace('\\', '\\\\').replace("'", "\\'").replace('\n', '\\n')
            elif isinstance(v, type):
                return v.__name__
            else:
                return repr(v)
        info_dict_str = ''
        if len(missing_keys) != len(expected_dict):
            info_dict_str += ''.join(
                f'    {_repr(k)}: {_repr(v)},\n'
                for k, v in test_info_dict.items() if k not in missing_keys)

            if info_dict_str:
                info_dict_str += '\n'
        info_dict_str += ''.join(
            f'    {_repr(k)}: {_repr(test_info_dict[k])},\n'
            for k in missing_keys)
        info_dict_str = '\n\'info_dict\': {\n' + info_dict_str + '},\n'
        write_string(info_dict_str.replace('\n', '\n        '), out=sys.stderr)
        self.assertFalse(
            missing_keys,
            'Missing keys in test definition: %s' % (
                ', '.join(sorted(missing_keys))))


def assertRegexpMatches(self, text, regexp, msg=None):
    if hasattr(self, 'assertRegexp'):
        return self.assertRegexp(text, regexp, msg)
    else:
        m = re.match(regexp, text)
        if not m:
            note = 'Regexp didn\'t match: %r not found' % (regexp)
            if len(text) < 1000:
                note += ' in %r' % text
            if msg is None:
                msg = note
            else:
                msg = note + ', ' + msg
            self.assertTrue(m, msg)


def assertGreaterEqual(self, got, expected, msg=None):
    if not (got >= expected):
        if msg is None:
            msg = f'{got!r} not greater than or equal to {expected!r}'
        self.assertTrue(got >= expected, msg)


def assertLessEqual(self, got, expected, msg=None):
    if not (got <= expected):
        if msg is None:
            msg = f'{got!r} not less than or equal to {expected!r}'
        self.assertTrue(got <= expected, msg)


def assertEqual(self, got, expected, msg=None):
    if not (got == expected):
        if msg is None:
            msg = f'{got!r} not equal to {expected!r}'
        self.assertTrue(got == expected, msg)


def expect_warnings(ydl, warnings_re):
    real_warning = ydl.report_warning

    def _report_warning(w, *args, **kwargs):
        if not any(re.search(w_re, w) for w_re in warnings_re):
            real_warning(w, *args, **kwargs)

    ydl.report_warning = _report_warning


def http_server_port(httpd):
    if os.name == 'java' and isinstance(httpd.socket, ssl.SSLSocket):
        # In Jython SSLSocket is not a subclass of socket.socket
        sock = httpd.socket.sock
    else:
        sock = httpd.socket
    return sock.getsockname()[1]<|MERGE_RESOLUTION|>--- conflicted
+++ resolved
@@ -239,11 +239,7 @@
         for key in mandatory_fields:
             self.assertTrue(got_dict.get(key), 'Missing mandatory field %s' % key)
     # Check for mandatory fields that are automatically set by YoutubeDL
-<<<<<<< HEAD
-    if got_dict.get('_type') not in ('url', 'url_transparent'):
-=======
     if got_dict.get('_type', 'video') == 'video':
->>>>>>> 495322b9
         for key in ['webpage_url', 'extractor', 'extractor_key']:
             self.assertTrue(got_dict.get(key), 'Missing field: %s' % key)
 
