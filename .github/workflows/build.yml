--- conflicted
+++ resolved
@@ -93,11 +93,7 @@
           python pyinst.py --onedir
           (cd ./dist/yt-dlp_linux && zip -r ../yt-dlp_linux.zip .)
           python pyinst.py
-<<<<<<< HEAD
            
-=======
-
->>>>>>> c789fb77
     - name: Upload artifacts
       uses: actions/upload-artifact@v3
       with:
