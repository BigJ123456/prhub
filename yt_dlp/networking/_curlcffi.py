--- conflicted
+++ resolved
@@ -237,11 +237,7 @@
 
             elif (
                 e.code == CurlECode.PROXY
-<<<<<<< HEAD
-                or (e.code == CurlECode.RECV_ERROR and 'from proxy after CONNECT' in str(e))
-=======
                 or (e.code == CurlECode.RECV_ERROR and 'CONNECT' in str(e))
->>>>>>> 644d84d7
             ):
                 raise ProxyError(cause=e) from e
             else:
