--- conflicted
+++ resolved
@@ -4104,7 +4104,6 @@
                         'client_certificate_key': 'client_certificate_key',
                         'client_certificate_password': 'client_certificate_password',
                     },
-<<<<<<< HEAD
                 }))
             if handler.RH_KEY == 'Requests':
                 # Increase the requests connection pool size if the number of concurrent downloads is high.
@@ -4113,11 +4112,7 @@
                 if n > handler.DEFAULT_POOLSIZE:
                     params['conn_pool_maxsize'] = n
             director.add_handler(handler(**params))
-=======
-                }),
-            ))
         director.preferences.update(preferences or [])
->>>>>>> b532556d
         return director
 
     def encode(self, s):
