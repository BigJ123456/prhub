#!/usr/bin/env python3
# coding: utf-8

from __future__ import absolute_import, unicode_literals

import collections
import contextlib
import datetime
import errno
import fileinput
import functools
import io
import itertools
import json
import locale
import operator
import os
import platform
import re
import shutil
import subprocess
import sys
import tempfile
import time
import tokenize
import traceback
import random
import unicodedata

from enum import Enum
from string import ascii_letters

from .compat import (
    compat_brotli,
    compat_get_terminal_size,
    compat_kwargs,
    compat_numeric_types,
    compat_os_name,
    compat_pycrypto_AES,
    compat_shlex_quote,
    compat_str,
    compat_tokenize_tokenize,
    windows_enable_vt_mode,
)
from .cookies import load_cookies
from .networking.common import (
    Request,
    RHManager,
    make_std_headers,
    HEADRequest, UniqueHTTPHeaderStore
)

from .networking.utils import has_certifi

from .networking import REQUEST_HANDLERS, UrllibRH

from .utils import (
    age_restricted,
    args_to_str,
    ContentTooShortError,
    date_from_str,
    DateRange,
    DEFAULT_OUTTMPL,
    determine_ext,
    determine_protocol,
    DownloadCancelled,
    DownloadError,
    encode_compat_str,
    encodeFilename,
    EntryNotInPlaylist,
    error_to_compat_str,
    ExistingVideoReached,
    expand_path,
    ExtractorError,
    filter_dict,
    float_or_none,
    format_bytes,
    format_field,
    format_decimal_suffix,
    formatSeconds,
    GeoRestrictedError,
    get_domain,
    InAdvancePagedList,
    int_or_none,
    iri_to_uri,
    ISO3166Utils,
    join_nonempty,
    LazyList,
    LINK_TEMPLATES,
    locked_file,
    make_dir,
    MaxDownloadsReached,
    network_exceptions,
    NO_DEFAULT,
    number_of_digits,
    orderedSet,
    OUTTMPL_TYPES,
    PagedList,
    parse_filesize,
    platform_name,
    Popen,
    POSTPROCESS_WHEN,
    PostProcessingError,
    preferredencoding,
    prepend_extension,
    ReExtractInfo,
    RejectedVideoReached,
    remove_terminal_sequences,
    render_table,
    replace_extension,
    SameFileError,
    sanitize_filename,
    sanitize_path,
    sanitize_url,
    STR_FORMAT_RE_TMPL,
    STR_FORMAT_TYPES,
    str_or_none,
    strftime_or_none,
    subtitles_filename,
    supports_terminal_sequences,
    timetuple_from_msec,
    to_high_limit_path,
    traverse_obj,
    try_get,
    UnavailableVideoError,
    url_basename,
    variadic,
    version_tuple,
    write_json_file,
    write_string,
)

from .cache import Cache
from .minicurses import format_text
from .extractor import (
    gen_extractor_classes,
    get_info_extractor,
    _LAZY_LOADER,
    _PLUGIN_CLASSES as plugin_extractors
)
from .extractor.openload import PhantomJSwrapper
from .downloader import (
    FFmpegFD,
    get_suitable_downloader,
    shorten_protocol_name
)
from .downloader.rtmp import rtmpdump_version
from .postprocessor import (
    get_postprocessor,
    EmbedThumbnailPP,
    FFmpegFixupDuplicateMoovPP,
    FFmpegFixupDurationPP,
    FFmpegFixupM3u8PP,
    FFmpegFixupM4aPP,
    FFmpegFixupStretchedPP,
    FFmpegFixupTimestampPP,
    FFmpegMergerPP,
    FFmpegPostProcessor,
    MoveFilesAfterDownloadPP,
    _PLUGIN_CLASSES as plugin_postprocessors
)
from .update import detect_variant
from .version import __version__, RELEASE_GIT_HEAD

if compat_os_name == 'nt':
    import ctypes


class YoutubeDL(object):
    """YoutubeDL class.

    YoutubeDL objects are the ones responsible of downloading the
    actual video file and writing it to disk if the user has requested
    it, among some other tasks. In most cases there should be one per
    program. As, given a video URL, the downloader doesn't know how to
    extract all the needed information, task that InfoExtractors do, it
    has to pass the URL to one of them.

    For this, YoutubeDL objects have a method that allows
    InfoExtractors to be registered in a given order. When it is passed
    a URL, the YoutubeDL object handles it to the first InfoExtractor it
    finds that reports being able to handle it. The InfoExtractor extracts
    all the information about the video or videos the URL refers to, and
    YoutubeDL process the extracted information, possibly using a File
    Downloader to download the video.

    YoutubeDL objects accept a lot of parameters. In order not to saturate
    the object constructor with arguments, it receives a dictionary of
    options instead. These options are available through the params
    attribute for the InfoExtractors to use. The YoutubeDL also
    registers itself as the downloader in charge for the InfoExtractors
    that are added to it, so this is a "mutual registration".

    Available options:

    username:          Username for authentication purposes.
    password:          Password for authentication purposes.
    videopassword:     Password for accessing a video.
    ap_mso:            Adobe Pass multiple-system operator identifier.
    ap_username:       Multiple-system operator account username.
    ap_password:       Multiple-system operator account password.
    usenetrc:          Use netrc for authentication instead.
    verbose:           Print additional info to stdout.
    quiet:             Do not print messages to stdout.
    no_warnings:       Do not print out anything for warnings.
    forceprint:        A dict with keys WHEN mapped to a list of templates to
                       print to stdout. The allowed keys are video or any of the
                       items in utils.POSTPROCESS_WHEN.
                       For compatibility, a single list is also accepted
    print_to_file:     A dict with keys WHEN (same as forceprint) mapped to
                       a list of tuples with (template, filename)
    forceurl:          Force printing final URL. (Deprecated)
    forcetitle:        Force printing title. (Deprecated)
    forceid:           Force printing ID. (Deprecated)
    forcethumbnail:    Force printing thumbnail URL. (Deprecated)
    forcedescription:  Force printing description. (Deprecated)
    forcefilename:     Force printing final filename. (Deprecated)
    forceduration:     Force printing duration. (Deprecated)
    forcejson:         Force printing info_dict as JSON.
    dump_single_json:  Force printing the info_dict of the whole playlist
                       (or video) as a single JSON line.
    force_write_download_archive: Force writing download archive regardless
                       of 'skip_download' or 'simulate'.
    simulate:          Do not download the video files. If unset (or None),
                       simulate only if listsubtitles, listformats or list_thumbnails is used
    format:            Video format code. see "FORMAT SELECTION" for more details.
                       You can also pass a function. The function takes 'ctx' as
                       argument and returns the formats to download.
                       See "build_format_selector" for an implementation
    allow_unplayable_formats:   Allow unplayable formats to be extracted and downloaded.
    ignore_no_formats_error: Ignore "No video formats" error. Usefull for
                       extracting metadata even if the video is not actually
                       available for download (experimental)
    format_sort:       A list of fields by which to sort the video formats.
                       See "Sorting Formats" for more details.
    format_sort_force: Force the given format_sort. see "Sorting Formats"
                       for more details.
    prefer_free_formats: Whether to prefer video formats with free containers
                       over non-free ones of same quality.
    allow_multiple_video_streams:   Allow multiple video streams to be merged
                       into a single file
    allow_multiple_audio_streams:   Allow multiple audio streams to be merged
                       into a single file
    check_formats      Whether to test if the formats are downloadable.
                       Can be True (check all), False (check none),
                       'selected' (check selected formats),
                       or None (check only if requested by extractor)
    paths:             Dictionary of output paths. The allowed keys are 'home'
                       'temp' and the keys of OUTTMPL_TYPES (in utils.py)
    outtmpl:           Dictionary of templates for output names. Allowed keys
                       are 'default' and the keys of OUTTMPL_TYPES (in utils.py).
                       For compatibility with youtube-dl, a single string can also be used
    outtmpl_na_placeholder: Placeholder for unavailable meta fields.
    restrictfilenames: Do not allow "&" and spaces in file names
    trim_file_name:    Limit length of filename (extension excluded)
    windowsfilenames:  Force the filenames to be windows compatible
    ignoreerrors:      Do not stop on download/postprocessing errors.
                       Can be 'only_download' to ignore only download errors.
                       Default is 'only_download' for CLI, but False for API
    skip_playlist_after_errors: Number of allowed failures until the rest of
                       the playlist is skipped
    force_generic_extractor: Force downloader to use the generic extractor
    overwrites:        Overwrite all video and metadata files if True,
                       overwrite only non-video files if None
                       and don't overwrite any file if False
                       For compatibility with youtube-dl,
                       "nooverwrites" may also be used instead
    playliststart:     Playlist item to start at.
    playlistend:       Playlist item to end at.
    playlist_items:    Specific indices of playlist to download.
    playlistreverse:   Download playlist items in reverse order.
    playlistrandom:    Download playlist items in random order.
    matchtitle:        Download only matching titles.
    rejecttitle:       Reject downloads for matching titles.
    logger:            Log messages to a logging.Logger instance.
    logtostderr:       Log messages to stderr instead of stdout.
    consoletitle:       Display progress in console window's titlebar.
    writedescription:  Write the video description to a .description file
    writeinfojson:     Write the video description to a .info.json file
    clean_infojson:    Remove private fields from the infojson
    getcomments:       Extract video comments. This will not be written to disk
                       unless writeinfojson is also given
    writeannotations:  Write the video annotations to a .annotations.xml file
    writethumbnail:    Write the thumbnail image to a file
    allow_playlist_files: Whether to write playlists' description, infojson etc
                       also to disk when using the 'write*' options
    write_all_thumbnails:  Write all thumbnail formats to files
    writelink:         Write an internet shortcut file, depending on the
                       current platform (.url/.webloc/.desktop)
    writeurllink:      Write a Windows internet shortcut file (.url)
    writewebloclink:   Write a macOS internet shortcut file (.webloc)
    writedesktoplink:  Write a Linux internet shortcut file (.desktop)
    writesubtitles:    Write the video subtitles to a file
    writeautomaticsub: Write the automatically generated subtitles to a file
    allsubtitles:      Deprecated - Use subtitleslangs = ['all']
                       Downloads all the subtitles of the video
                       (requires writesubtitles or writeautomaticsub)
    listsubtitles:     Lists all available subtitles for the video
    subtitlesformat:   The format code for subtitles
    subtitleslangs:    List of languages of the subtitles to download (can be regex).
                       The list may contain "all" to refer to all the available
                       subtitles. The language can be prefixed with a "-" to
                       exclude it from the requested languages. Eg: ['all', '-live_chat']
    keepvideo:         Keep the video file after post-processing
    daterange:         A DateRange object, download only if the upload_date is in the range.
    skip_download:     Skip the actual download of the video file
    cachedir:          Location of the cache files in the filesystem.
                       False to disable filesystem cache.
    noplaylist:        Download single video instead of a playlist if in doubt.
    age_limit:         An integer representing the user's age in years.
                       Unsuitable videos for the given age are skipped.
    min_views:         An integer representing the minimum view count the video
                       must have in order to not be skipped.
                       Videos without view count information are always
                       downloaded. None for no limit.
    max_views:         An integer representing the maximum view count.
                       Videos that are more popular than that are not
                       downloaded.
                       Videos without view count information are always
                       downloaded. None for no limit.
    download_archive:  File name of a file where all downloads are recorded.
                       Videos already present in the file are not downloaded
                       again.
    break_on_existing: Stop the download process after attempting to download a
                       file that is in the archive.
    break_on_reject:   Stop the download process when encountering a video that
                       has been filtered out.
    break_per_url:     Whether break_on_reject and break_on_existing
                       should act on each input URL as opposed to for the entire queue
    cookiefile:        File name where cookies should be read from and dumped to
    cookiesfrombrowser:  A tuple containing the name of the browser, the profile
                       name/pathfrom where cookies are loaded, and the name of the
                       keyring. Eg: ('chrome', ) or ('vivaldi', 'default', 'BASICTEXT')
    legacyserverconnect: Explicitly allow HTTPS connection to servers that do not
                       support RFC 5746 secure renegotiation
    nocheckcertificate:  Do not verify SSL certificates
    no_persistent_connections: Do not keep the connection open after a request
    prefer_insecure:   Use HTTP instead of HTTPS to retrieve information.
                       At the moment, this is only supported by YouTube.
    http_headers:      A dictionary of custom headers to be used for all requests
    proxy:             URL of the proxy server to use
    geo_verification_proxy:  URL of the proxy to use for IP address verification
                       on geo-restricted sites.
    socket_timeout:    Time to wait for unresponsive hosts, in seconds
    bidi_workaround:   Work around buggy terminals without bidirectional text
                       support, using fridibi
    debug_printtraffic:Print out sent and received HTTP traffic
    include_ads:       Download ads as well (deprecated)
    default_search:    Prepend this string if an input url is not valid.
                       'auto' for elaborate guessing
    encoding:          Use this encoding instead of the system-specified.
    extract_flat:      Do not resolve URLs, return the immediate result.
                       Pass in 'in_playlist' to only show this behavior for
                       playlist items.
    wait_for_video:    If given, wait for scheduled streams to become available.
                       The value should be a tuple containing the range
                       (min_secs, max_secs) to wait between retries
    postprocessors:    A list of dictionaries, each with an entry
                       * key:  The name of the postprocessor. See
                               yt_dlp/postprocessor/__init__.py for a list.
                       * when: When to run the postprocessor. Allowed values are
                               the entries of utils.POSTPROCESS_WHEN
                               Assumed to be 'post_process' if not given
    post_hooks:        Deprecated - Register a custom postprocessor instead
                       A list of functions that get called as the final step
                       for each video file, after all postprocessors have been
                       called. The filename will be passed as the only argument.
    progress_hooks:    A list of functions that get called on download
                       progress, with a dictionary with the entries
                       * status: One of "downloading", "error", or "finished".
                                 Check this first and ignore unknown values.
                       * info_dict: The extracted info_dict

                       If status is one of "downloading", or "finished", the
                       following properties may also be present:
                       * filename: The final filename (always present)
                       * tmpfilename: The filename we're currently writing to
                       * downloaded_bytes: Bytes on disk
                       * total_bytes: Size of the whole file, None if unknown
                       * total_bytes_estimate: Guess of the eventual file size,
                                               None if unavailable.
                       * elapsed: The number of seconds since download started.
                       * eta: The estimated time in seconds, None if unknown
                       * speed: The download speed in bytes/second, None if
                                unknown
                       * fragment_index: The counter of the currently
                                         downloaded video fragment.
                       * fragment_count: The number of fragments (= individual
                                         files that will be merged)

                       Progress hooks are guaranteed to be called at least once
                       (with status "finished") if the download is successful.
    postprocessor_hooks:  A list of functions that get called on postprocessing
                       progress, with a dictionary with the entries
                       * status: One of "started", "processing", or "finished".
                                 Check this first and ignore unknown values.
                       * postprocessor: Name of the postprocessor
                       * info_dict: The extracted info_dict

                       Progress hooks are guaranteed to be called at least twice
                       (with status "started" and "finished") if the processing is successful.
    merge_output_format: Extension to use when merging formats.
    final_ext:         Expected final extension; used to detect when the file was
                       already downloaded and converted
    fixup:             Automatically correct known faults of the file.
                       One of:
                       - "never": do nothing
                       - "warn": only emit a warning
                       - "detect_or_warn": check whether we can do anything
                                           about it, warn otherwise (default)
    source_address:    Client-side IP address to bind to.
    call_home:         Boolean, true iff we are allowed to contact the
                       yt-dlp servers for debugging. (BROKEN)
    sleep_interval_requests: Number of seconds to sleep between requests
                       during extraction
    sleep_interval:    Number of seconds to sleep before each download when
                       used alone or a lower bound of a range for randomized
                       sleep before each download (minimum possible number
                       of seconds to sleep) when used along with
                       max_sleep_interval.
    max_sleep_interval:Upper bound of a range for randomized sleep before each
                       download (maximum possible number of seconds to sleep).
                       Must only be used along with sleep_interval.
                       Actual sleep time will be a random float from range
                       [sleep_interval; max_sleep_interval].
    sleep_interval_subtitles: Number of seconds to sleep before each subtitle download
    listformats:       Print an overview of available video formats and exit.
    list_thumbnails:   Print a table of all thumbnails and exit.
    match_filter:      A function that gets called with the info_dict of
                       every video.
                       If it returns a message, the video is ignored.
                       If it returns None, the video is downloaded.
                       match_filter_func in utils.py is one example for this.
    no_color:          Do not emit color codes in output.
    geo_bypass:        Bypass geographic restriction via faking X-Forwarded-For
                       HTTP header
    geo_bypass_country:
                       Two-letter ISO 3166-2 country code that will be used for
                       explicit geographic restriction bypassing via faking
                       X-Forwarded-For HTTP header
    geo_bypass_ip_block:
                       IP range in CIDR notation that will be used similarly to
                       geo_bypass_country

    The following options determine which downloader is picked:
    external_downloader: A dictionary of protocol keys and the executable of the
                       external downloader to use for it. The allowed protocols
                       are default|http|ftp|m3u8|dash|rtsp|rtmp|mms.
                       Set the value to 'native' to use the native downloader
    hls_prefer_native: Deprecated - Use external_downloader = {'m3u8': 'native'}
                       or {'m3u8': 'ffmpeg'} instead.
                       Use the native HLS downloader instead of ffmpeg/avconv
                       if True, otherwise use ffmpeg/avconv if False, otherwise
                       use downloader suggested by extractor if None.
    compat_opts:       Compatibility options. See "Differences in default behavior".
                       The following options do not work when used through the API:
                       filename, abort-on-error, multistreams, no-live-chat, format-sort
                       no-clean-infojson, no-playlist-metafiles, no-keep-subs, no-attach-info-json.
                       Refer __init__.py for their implementation
    progress_template: Dictionary of templates for progress outputs.
                       Allowed keys are 'download', 'postprocess',
                       'download-title' (console title) and 'postprocess-title'.
                       The template is mapped on a dictionary with keys 'progress' and 'info'

    The following parameters are not used by YoutubeDL itself, they are used by
    the downloader (see yt_dlp/downloader/common.py):
    nopart, updatetime, buffersize, ratelimit, throttledratelimit, min_filesize,
    max_filesize, test, noresizebuffer, retries, file_access_retries, fragment_retries,
    continuedl, noprogress, xattr_set_filesize, hls_use_mpegts, http_chunk_size,
    external_downloader_args, concurrent_fragment_downloads.

    The following options are used by the post processors:
    prefer_ffmpeg:     If False, use avconv instead of ffmpeg if both are available,
                       otherwise prefer ffmpeg. (avconv support is deprecated)
    ffmpeg_location:   Location of the ffmpeg/avconv binary; either the path
                       to the binary or its containing directory.
    postprocessor_args: A dictionary of postprocessor/executable keys (in lower case)
                       and a list of additional command-line arguments for the
                       postprocessor/executable. The dict can also have "PP+EXE" keys
                       which are used when the given exe is used by the given PP.
                       Use 'default' as the name for arguments to passed to all PP
                       For compatibility with youtube-dl, a single list of args
                       can also be used

    The following options are used by the extractors:
    extractor_retries: Number of times to retry for known errors
    dynamic_mpd:       Whether to process dynamic DASH manifests (default: True)
    hls_split_discontinuity: Split HLS playlists to different formats at
                       discontinuities such as ad breaks (default: False)
    extractor_args:    A dictionary of arguments to be passed to the extractors.
                       See "EXTRACTOR ARGUMENTS" for details.
                       Eg: {'youtube': {'skip': ['dash', 'hls']}}
    mark_watched:      Mark videos watched (even with --simulate). Only for YouTube
    youtube_include_dash_manifest: Deprecated - Use extractor_args instead.
                       If True (default), DASH manifests and related
                       data will be downloaded and processed by extractor.
                       You can reduce network I/O by disabling it if you don't
                       care about DASH. (only for youtube)
    youtube_include_hls_manifest: Deprecated - Use extractor_args instead.
                       If True (default), HLS manifests and related
                       data will be downloaded and processed by extractor.
                       You can reduce network I/O by disabling it if you don't
                       care about HLS. (only for youtube)
    """

    _NUMERIC_FIELDS = set((
        'width', 'height', 'tbr', 'abr', 'asr', 'vbr', 'fps', 'filesize', 'filesize_approx',
        'timestamp', 'release_timestamp',
        'duration', 'view_count', 'like_count', 'dislike_count', 'repost_count',
        'average_rating', 'comment_count', 'age_limit',
        'start_time', 'end_time',
        'chapter_number', 'season_number', 'episode_number',
        'track_number', 'disc_number', 'release_year',
    ))

    _format_fields = {
        # NB: Keep in sync with the docstring of extractor/common.py
        'url', 'manifest_url', 'ext', 'format', 'format_id', 'format_note',
        'width', 'height', 'resolution', 'dynamic_range', 'tbr', 'abr', 'acodec', 'asr',
        'vbr', 'fps', 'vcodec', 'container', 'filesize', 'filesize_approx',
        'player_url', 'protocol', 'fragment_base_url', 'fragments', 'is_from_start',
        'preference', 'language', 'language_preference', 'quality', 'source_preference',
        'http_headers', 'stretched_ratio', 'no_resume', 'has_drm', 'downloader_options',
        'page_url', 'app', 'play_path', 'tc_url', 'flash_version', 'rtmp_live', 'rtmp_conn', 'rtmp_protocol', 'rtmp_real_time'
    }
    _format_selection_exts = {
        'audio': {'m4a', 'mp3', 'ogg', 'aac'},
        'video': {'mp4', 'flv', 'webm', '3gp'},
        'storyboards': {'mhtml'},
    }

    def __init__(self, params=None, auto_init=True):
        """Create a FileDownloader object with the given options.
        @param auto_init    Whether to load the default extractors and print header (if verbose).
                            Set to 'no_verbose_header' to not print the header
        """
        if params is None:
            params = {}
        self.params = params
        self._cookiejar = None
        self._ies = {}
        self._ies_instances = {}
        self._pps = {k: [] for k in POSTPROCESS_WHEN}
        self._printed_messages = set()
        self._first_webpage_request = True
        self._post_hooks = []
        self._progress_hooks = []
        self._postprocessor_hooks = []
        self._download_retcode = 0
        self._num_downloads = 0
        self._num_videos = 0
        self._playlist_level = 0
        self._playlist_urls = set()
        self.cache = Cache(self)

        windows_enable_vt_mode()
        self._out_files = {
            'error': sys.stderr,
            'print': sys.stderr if self.params.get('logtostderr') else sys.stdout,
            'console': None if compat_os_name == 'nt' else next(
                filter(supports_terminal_sequences, (sys.stderr, sys.stdout)), None)
        }
        self._out_files['screen'] = sys.stderr if self.params.get('quiet') else self._out_files['print']
        self._allow_colors = {
            type_: not self.params.get('no_color') and supports_terminal_sequences(self._out_files[type_])
            for type_ in ('screen', 'error')
        }

        if sys.version_info < (3, 6):
            self.report_warning(
                'Python version %d.%d is not supported! Please update to Python 3.6 or above' % sys.version_info[:2])

        if self.params.get('allow_unplayable_formats'):
            self.report_warning(
                f'You have asked for {self._format_err("UNPLAYABLE", self.Styles.EMPHASIS)} formats to be listed/downloaded. '
                'This is a developer option intended for debugging. \n'
                '         If you experience any issues while using this option, '
                f'{self._format_err("DO NOT", self.Styles.ERROR)} open a bug report')

        def check_deprecated(param, option, suggestion):
            if self.params.get(param) is not None:
                self.report_warning('%s is deprecated. Use %s instead' % (option, suggestion))
                return True
            return False

        if check_deprecated('cn_verification_proxy', '--cn-verification-proxy', '--geo-verification-proxy'):
            if self.params.get('geo_verification_proxy') is None:
                self.params['geo_verification_proxy'] = self.params['cn_verification_proxy']

        check_deprecated('autonumber', '--auto-number', '-o "%(autonumber)s-%(title)s.%(ext)s"')
        check_deprecated('usetitle', '--title', '-o "%(title)s-%(id)s.%(ext)s"')
        check_deprecated('useid', '--id', '-o "%(id)s.%(ext)s"')

        for msg in self.params.get('_warnings', []):
            self.report_warning(msg)
        for msg in self.params.get('_deprecation_warnings', []):
            self.deprecation_warning(msg)

        if 'list-formats' in self.params.get('compat_opts', []):
            self.params['listformats_table'] = False

        if 'overwrites' not in self.params and self.params.get('nooverwrites') is not None:
            # nooverwrites was unnecessarily changed to overwrites
            # in 0c3d0f51778b153f65c21906031c2e091fcfb641
            # This ensures compatibility with both keys
            self.params['overwrites'] = not self.params['nooverwrites']
        elif self.params.get('overwrites') is None:
            self.params.pop('overwrites', None)
        else:
            self.params['nooverwrites'] = not self.params['overwrites']

        self.params.setdefault('forceprint', {})
        self.params.setdefault('print_to_file', {})

        # Compatibility with older syntax
        if not isinstance(params['forceprint'], dict):
            self.params['forceprint'] = {'video': params['forceprint']}

        if self.params.get('bidi_workaround', False):
            try:
                import pty
                master, slave = pty.openpty()
                width = compat_get_terminal_size().columns
                if width is None:
                    width_args = []
                else:
                    width_args = ['-w', str(width)]
                sp_kwargs = dict(
                    stdin=subprocess.PIPE,
                    stdout=slave,
                    stderr=self._out_files['error'])
                try:
                    self._output_process = Popen(['bidiv'] + width_args, **sp_kwargs)
                except OSError:
                    self._output_process = Popen(['fribidi', '-c', 'UTF-8'] + width_args, **sp_kwargs)
                self._output_channel = os.fdopen(master, 'rb')
            except OSError as ose:
                if ose.errno == errno.ENOENT:
                    self.report_warning(
                        'Could not find fribidi executable, ignoring --bidi-workaround. '
                        'Make sure that  fribidi  is an executable file in one of the directories in your $PATH.')
                else:
                    raise

        if (sys.platform != 'win32'
                and sys.getfilesystemencoding() in ['ascii', 'ANSI_X3.4-1968']
                and not self.params.get('restrictfilenames', False)):
            # Unicode filesystem API will throw errors (#1474, #13027)
            self.report_warning(
                'Assuming --restrict-filenames since file system encoding '
                'cannot encode all characters. '
                'Set the LC_ALL environment variable to fix this.')
            self.params['restrictfilenames'] = True

        self.outtmpl_dict = self.parse_outtmpl()

        # Creating format selector here allows us to catch syntax errors before the extraction
        self.format_selector = (
            self.params.get('format') if self.params.get('format') in (None, '-')
            else self.params['format'] if callable(self.params['format'])
            else self.build_format_selector(self.params['format']))

        # Set http_headers defaults according to std_headers
        self.params['http_headers'] = UniqueHTTPHeaderStore(
            make_std_headers(), self.params.get('http_headers', {}))

        self.default_session = self.make_RHManager(network_handlers)

        if auto_init:
            if auto_init != 'no_verbose_header':
                self.print_debug_header()
            self.add_default_info_extractors()

        hooks = {
            'post_hooks': self.add_post_hook,
            'progress_hooks': self.add_progress_hook,
            'postprocessor_hooks': self.add_postprocessor_hook,
        }
        for opt, fn in hooks.items():
            for ph in self.params.get(opt, []):
                fn(ph)

        for pp_def_raw in self.params.get('postprocessors', []):
            pp_def = dict(pp_def_raw)
            when = pp_def.pop('when', 'post_process')
            self.add_post_processor(
                get_postprocessor(pp_def.pop('key'))(self, **compat_kwargs(pp_def)),
                when=when)

        def preload_download_archive(fn):
            """Preload the archive, if any is specified"""
            if fn is None:
                return False
            self.write_debug(f'Loading archive file {fn!r}')
            try:
                with locked_file(fn, 'r', encoding='utf-8') as archive_file:
                    for line in archive_file:
                        self.archive.add(line.strip())
            except IOError as ioe:
                if ioe.errno != errno.ENOENT:
                    raise
                return False
            return True

        self.archive = set()
        preload_download_archive(self.params.get('download_archive'))

    def warn_if_short_id(self, argv):
        # short YouTube ID starting with dash?
        idxs = [
            i for i, a in enumerate(argv)
            if re.match(r'^-[0-9A-Za-z_-]{10}$', a)]
        if idxs:
            correct_argv = (
                ['yt-dlp']
                + [a for i, a in enumerate(argv) if i not in idxs]
                + ['--'] + [argv[i] for i in idxs]
            )
            self.report_warning(
                'Long argument string detected. '
                'Use -- to separate parameters and URLs, like this:\n%s' %
                args_to_str(correct_argv))

    def add_info_extractor(self, ie):
        """Add an InfoExtractor object to the end of the list."""
        ie_key = ie.ie_key()
        self._ies[ie_key] = ie
        if not isinstance(ie, type):
            self._ies_instances[ie_key] = ie
            ie.set_downloader(self)

    def _get_info_extractor_class(self, ie_key):
        ie = self._ies.get(ie_key)
        if ie is None:
            ie = get_info_extractor(ie_key)
            self.add_info_extractor(ie)
        return ie

    def get_info_extractor(self, ie_key):
        """
        Get an instance of an IE with name ie_key, it will try to get one from
        the _ies list, if there's no instance it will create a new one and add
        it to the extractor list.
        """
        ie = self._ies_instances.get(ie_key)
        if ie is None:
            ie = get_info_extractor(ie_key)()
            self.add_info_extractor(ie)
        return ie

    def add_default_info_extractors(self):
        """
        Add the InfoExtractors returned by gen_extractors to the end of the list
        """
        for ie in gen_extractor_classes():
            self.add_info_extractor(ie)

    def add_post_processor(self, pp, when='post_process'):
        """Add a PostProcessor object to the end of the chain."""
        self._pps[when].append(pp)
        pp.set_downloader(self)

    def add_post_hook(self, ph):
        """Add the post hook"""
        self._post_hooks.append(ph)

    def add_progress_hook(self, ph):
        """Add the download progress hook"""
        self._progress_hooks.append(ph)

    def add_postprocessor_hook(self, ph):
        """Add the postprocessing progress hook"""
        self._postprocessor_hooks.append(ph)
        for pps in self._pps.values():
            for pp in pps:
                pp.add_progress_hook(ph)

    def _bidi_workaround(self, message):
        if not hasattr(self, '_output_channel'):
            return message

        assert hasattr(self, '_output_process')
        assert isinstance(message, compat_str)
        line_count = message.count('\n') + 1
        self._output_process.stdin.write((message + '\n').encode('utf-8'))
        self._output_process.stdin.flush()
        res = ''.join(self._output_channel.readline().decode('utf-8')
                      for _ in range(line_count))
        return res[:-len('\n')]

    def _write_string(self, message, out=None, only_once=False):
        if only_once:
            if message in self._printed_messages:
                return
            self._printed_messages.add(message)
        write_string(message, out=out, encoding=self.params.get('encoding'))

    def to_stdout(self, message, skip_eol=False, quiet=None):
        """Print message to stdout"""
        if quiet is not None:
            self.deprecation_warning('"YoutubeDL.to_stdout" no longer accepts the argument quiet. Use "YoutubeDL.to_screen" instead')
        self._write_string(
            '%s%s' % (self._bidi_workaround(message), ('' if skip_eol else '\n')),
            self._out_files['print'])

    def to_screen(self, message, skip_eol=False, quiet=None):
        """Print message to screen if not in quiet mode"""
        if self.params.get('logger'):
            self.params['logger'].debug(message)
            return
        if (self.params.get('quiet') if quiet is None else quiet) and not self.params.get('verbose'):
            return
        self._write_string(
            '%s%s' % (self._bidi_workaround(message), ('' if skip_eol else '\n')),
            self._out_files['screen'])

    def to_stderr(self, message, only_once=False):
        """Print message to stderr"""
        assert isinstance(message, compat_str)
        if self.params.get('logger'):
            self.params['logger'].error(message)
        else:
            self._write_string('%s\n' % self._bidi_workaround(message), self._out_files['error'], only_once=only_once)

    def _send_console_code(self, code):
        if compat_os_name == 'nt' or not self._out_files['console']:
            return
        self._write_string(code, self._out_files['console'])

    def to_console_title(self, message):
        if not self.params.get('consoletitle', False):
            return
        message = remove_terminal_sequences(message)
        if compat_os_name == 'nt':
            if ctypes.windll.kernel32.GetConsoleWindow():
                # c_wchar_p() might not be necessary if `message` is
                # already of type unicode()
                ctypes.windll.kernel32.SetConsoleTitleW(ctypes.c_wchar_p(message))
        else:
            self._send_console_code(f'\033]0;{message}\007')

    def save_console_title(self):
        if not self.params.get('consoletitle') or self.params.get('simulate'):
            return
        self._send_console_code('\033[22;0t')  # Save the title on stack

    def restore_console_title(self):
        if not self.params.get('consoletitle') or self.params.get('simulate'):
            return
        self._send_console_code('\033[23;0t')  # Restore the title from stack

    def __enter__(self):
        self.save_console_title()
        return self

    def __exit__(self, *args):
        self.restore_console_title()

        if self.params.get('cookiefile') is not None:
            self.cookiejar.save(ignore_discard=True, ignore_expires=True)

    def trouble(self, message=None, tb=None, is_error=True):
        """Determine action to take when a download problem appears.

        Depending on if the downloader has been configured to ignore
        download errors or not, this method may throw an exception or
        not when errors are found, after printing the message.

        @param tb          If given, is additional traceback information
        @param is_error    Whether to raise error according to ignorerrors
        """
        if message is not None:
            self.to_stderr(message)
        if self.params.get('verbose'):
            if tb is None:
                if sys.exc_info()[0]:  # if .trouble has been called from an except block
                    tb = ''
                    if hasattr(sys.exc_info()[1], 'exc_info') and sys.exc_info()[1].exc_info[0]:
                        tb += ''.join(traceback.format_exception(*sys.exc_info()[1].exc_info))
                    tb += encode_compat_str(traceback.format_exc())
                else:
                    tb_data = traceback.format_list(traceback.extract_stack())
                    tb = ''.join(tb_data)
            if tb:
                self.to_stderr(tb)
        if not is_error:
            return
        if not self.params.get('ignoreerrors'):
            if sys.exc_info()[0] and hasattr(sys.exc_info()[1], 'exc_info') and sys.exc_info()[1].exc_info[0]:
                exc_info = sys.exc_info()[1].exc_info
            else:
                exc_info = sys.exc_info()
            raise DownloadError(message, exc_info)
        self._download_retcode = 1

    class Styles(Enum):
        HEADERS = 'yellow'
        EMPHASIS = 'light blue'
        ID = 'green'
        DELIM = 'blue'
        ERROR = 'red'
        WARNING = 'yellow'
        SUPPRESS = 'light black'

    def _format_text(self, handle, allow_colors, text, f, fallback=None, *, test_encoding=False):
        if test_encoding:
            original_text = text
            # handle.encoding can be None. See https://github.com/yt-dlp/yt-dlp/issues/2711
            encoding = self.params.get('encoding') or getattr(handle, 'encoding', None) or 'ascii'
            text = text.encode(encoding, 'ignore').decode(encoding)
            if fallback is not None and text != original_text:
                text = fallback
        if isinstance(f, self.Styles):
            f = f.value
        return format_text(text, f) if allow_colors else text if fallback is None else fallback

    def _format_screen(self, *args, **kwargs):
        return self._format_text(
            self._out_files['screen'], self._allow_colors['screen'], *args, **kwargs)

    def _format_err(self, *args, **kwargs):
        return self._format_text(
            self._out_files['error'], self._allow_colors['error'], *args, **kwargs)

    def report_warning(self, message, only_once=False):
        '''
        Print the message to stderr, it will be prefixed with 'WARNING:'
        If stderr is a tty file the 'WARNING:' will be colored
        '''
        if self.params.get('logger') is not None:
            self.params['logger'].warning(message)
        else:
            if self.params.get('no_warnings'):
                return
            self.to_stderr(f'{self._format_err("WARNING:", self.Styles.WARNING)} {message}', only_once)

    def deprecation_warning(self, message):
        if self.params.get('logger') is not None:
            self.params['logger'].warning('DeprecationWarning: {message}')
        else:
            self.to_stderr(f'{self._format_err("DeprecationWarning:", self.Styles.ERROR)} {message}', True)

    def report_error(self, message, *args, **kwargs):
        '''
        Do the same as trouble, but prefixes the message with 'ERROR:', colored
        in red if stderr is a tty file.
        '''
        self.trouble(f'{self._format_err("ERROR:", self.Styles.ERROR)} {message}', *args, **kwargs)

    def write_debug(self, message, only_once=False):
        '''Log debug message or Print message to stderr'''
        if not self.params.get('verbose', False):
            return
        message = '[debug] %s' % message
        if self.params.get('logger'):
            self.params['logger'].debug(message)
        else:
            self.to_stderr(message, only_once)

    def report_file_already_downloaded(self, file_name):
        """Report file has already been fully downloaded."""
        try:
            self.to_screen('[download] %s has already been downloaded' % file_name)
        except UnicodeEncodeError:
            self.to_screen('[download] The file has already been downloaded')

    def report_file_delete(self, file_name):
        """Report that existing file will be deleted."""
        try:
            self.to_screen('Deleting existing file %s' % file_name)
        except UnicodeEncodeError:
            self.to_screen('Deleting existing file')

    def raise_no_formats(self, info, forced=False, *, msg=None):
        has_drm = info.get('__has_drm')
        ignored, expected = self.params.get('ignore_no_formats_error'), bool(msg)
        msg = msg or has_drm and 'This video is DRM protected' or 'No video formats found!'
        if forced or not ignored:
            raise ExtractorError(msg, video_id=info['id'], ie=info['extractor'],
                                 expected=has_drm or ignored or expected)
        else:
            self.report_warning(msg)

    def parse_outtmpl(self):
        outtmpl_dict = self.params.get('outtmpl', {})
        if not isinstance(outtmpl_dict, dict):
            outtmpl_dict = {'default': outtmpl_dict}
        # Remove spaces in the default template
        if self.params.get('restrictfilenames'):
            sanitize = lambda x: x.replace(' - ', ' ').replace(' ', '-')
        else:
            sanitize = lambda x: x
        outtmpl_dict.update({
            k: sanitize(v) for k, v in DEFAULT_OUTTMPL.items()
            if outtmpl_dict.get(k) is None})
        for key, val in outtmpl_dict.items():
            if isinstance(val, bytes):
                self.report_warning(
                    'Parameter outtmpl is bytes, but should be a unicode string. '
                    'Put  from __future__ import unicode_literals  at the top of your code file or consider switching to Python 3.x.')
        return outtmpl_dict

    def get_output_path(self, dir_type='', filename=None):
        paths = self.params.get('paths', {})
        assert isinstance(paths, dict)
        path = os.path.join(
            expand_path(paths.get('home', '').strip()),
            expand_path(paths.get(dir_type, '').strip()) if dir_type else '',
            filename or '')

        # Temporary fix for #4787
        # 'Treat' all problem characters by passing filename through preferredencoding
        # to workaround encoding issues with subprocess on python2 @ Windows
        if sys.version_info < (3, 0) and sys.platform == 'win32':
            path = encodeFilename(path, True).decode(preferredencoding())
        return sanitize_path(path, force=self.params.get('windowsfilenames'))

    @staticmethod
    def _outtmpl_expandpath(outtmpl):
        # expand_path translates '%%' into '%' and '$$' into '$'
        # correspondingly that is not what we want since we need to keep
        # '%%' intact for template dict substitution step. Working around
        # with boundary-alike separator hack.
        sep = ''.join([random.choice(ascii_letters) for _ in range(32)])
        outtmpl = outtmpl.replace('%%', '%{0}%'.format(sep)).replace('$$', '${0}$'.format(sep))

        # outtmpl should be expand_path'ed before template dict substitution
        # because meta fields may contain env variables we don't want to
        # be expanded. For example, for outtmpl "%(title)s.%(ext)s" and
        # title "Hello $PATH", we don't want `$PATH` to be expanded.
        return expand_path(outtmpl).replace(sep, '')

    @staticmethod
    def escape_outtmpl(outtmpl):
        ''' Escape any remaining strings like %s, %abc% etc. '''
        return re.sub(
            STR_FORMAT_RE_TMPL.format('', '(?![%(\0])'),
            lambda mobj: ('' if mobj.group('has_key') else '%') + mobj.group(0),
            outtmpl)

    @classmethod
    def validate_outtmpl(cls, outtmpl):
        ''' @return None or Exception object '''
        outtmpl = re.sub(
            STR_FORMAT_RE_TMPL.format('[^)]*', '[ljqBUDS]'),
            lambda mobj: f'{mobj.group(0)[:-1]}s',
            cls._outtmpl_expandpath(outtmpl))
        try:
            cls.escape_outtmpl(outtmpl) % collections.defaultdict(int)
            return None
        except ValueError as err:
            return err

    @staticmethod
    def _copy_infodict(info_dict):
        info_dict = dict(info_dict)
        info_dict.pop('__postprocessors', None)
        return info_dict

    def prepare_outtmpl(self, outtmpl, info_dict, sanitize=False):
        """ Make the outtmpl and info_dict suitable for substitution: ydl.escape_outtmpl(outtmpl) % info_dict
        @param sanitize    Whether to sanitize the output as a filename.
                           For backward compatibility, a function can also be passed
        """

        info_dict.setdefault('epoch', int(time.time()))  # keep epoch consistent once set

        info_dict = self._copy_infodict(info_dict)
        info_dict['duration_string'] = (  # %(duration>%H-%M-%S)s is wrong if duration > 24hrs
            formatSeconds(info_dict['duration'], '-' if sanitize else ':')
            if info_dict.get('duration', None) is not None
            else None)
        info_dict['autonumber'] = self.params.get('autonumber_start', 1) - 1 + self._num_downloads
        info_dict['video_autonumber'] = self._num_videos
        if info_dict.get('resolution') is None:
            info_dict['resolution'] = self.format_resolution(info_dict, default=None)

        # For fields playlist_index, playlist_autonumber and autonumber convert all occurrences
        # of %(field)s to %(field)0Nd for backward compatibility
        field_size_compat_map = {
            'playlist_index': number_of_digits(info_dict.get('_last_playlist_index') or 0),
            'playlist_autonumber': number_of_digits(info_dict.get('n_entries') or 0),
            'autonumber': self.params.get('autonumber_size') or 5,
        }

        TMPL_DICT = {}
        EXTERNAL_FORMAT_RE = re.compile(STR_FORMAT_RE_TMPL.format('[^)]*', f'[{STR_FORMAT_TYPES}ljqBUDS]'))
        MATH_FUNCTIONS = {
            '+': float.__add__,
            '-': float.__sub__,
        }
        # Field is of the form key1.key2...
        # where keys (except first) can be string, int or slice
        FIELD_RE = r'\w*(?:\.(?:\w+|{num}|{num}?(?::{num}?){{1,2}}))*'.format(num=r'(?:-?\d+)')
        MATH_FIELD_RE = r'''(?:{field}|{num})'''.format(field=FIELD_RE, num=r'-?\d+(?:.\d+)?')
        MATH_OPERATORS_RE = r'(?:%s)' % '|'.join(map(re.escape, MATH_FUNCTIONS.keys()))
        INTERNAL_FORMAT_RE = re.compile(r'''(?x)
            (?P<negate>-)?
            (?P<fields>{field})
            (?P<maths>(?:{math_op}{math_field})*)
            (?:>(?P<strf_format>.+?))?
            (?P<remaining>
                (?P<alternate>(?<!\\),[^|&)]+)?
                (?:&(?P<replacement>.*?))?
                (?:\|(?P<default>.*?))?
            )$'''.format(field=FIELD_RE, math_op=MATH_OPERATORS_RE, math_field=MATH_FIELD_RE))

        def _traverse_infodict(k):
            k = k.split('.')
            if k[0] == '':
                k.pop(0)
            return traverse_obj(info_dict, k, is_user_input=True, traverse_string=True)

        def get_value(mdict):
            # Object traversal
            value = _traverse_infodict(mdict['fields'])
            # Negative
            if mdict['negate']:
                value = float_or_none(value)
                if value is not None:
                    value *= -1
            # Do maths
            offset_key = mdict['maths']
            if offset_key:
                value = float_or_none(value)
                operator = None
                while offset_key:
                    item = re.match(
                        MATH_FIELD_RE if operator else MATH_OPERATORS_RE,
                        offset_key).group(0)
                    offset_key = offset_key[len(item):]
                    if operator is None:
                        operator = MATH_FUNCTIONS[item]
                        continue
                    item, multiplier = (item[1:], -1) if item[0] == '-' else (item, 1)
                    offset = float_or_none(item)
                    if offset is None:
                        offset = float_or_none(_traverse_infodict(item))
                    try:
                        value = operator(value, multiplier * offset)
                    except (TypeError, ZeroDivisionError):
                        return None
                    operator = None
            # Datetime formatting
            if mdict['strf_format']:
                value = strftime_or_none(value, mdict['strf_format'].replace('\\,', ','))

            return value

        na = self.params.get('outtmpl_na_placeholder', 'NA')

        def filename_sanitizer(key, value, restricted=self.params.get('restrictfilenames')):
            return sanitize_filename(str(value), restricted=restricted, is_id=(
                bool(re.search(r'(^|[_.])id(\.|$)', key))
                if 'filename-sanitization' in self.params.get('compat_opts', [])
                else NO_DEFAULT))

        sanitizer = sanitize if callable(sanitize) else filename_sanitizer
        sanitize = bool(sanitize)

        def _dumpjson_default(obj):
            if isinstance(obj, (set, LazyList)):
                return list(obj)
            return repr(obj)

        def create_key(outer_mobj):
            if not outer_mobj.group('has_key'):
                return outer_mobj.group(0)
            key = outer_mobj.group('key')
            mobj = re.match(INTERNAL_FORMAT_RE, key)
            initial_field = mobj.group('fields') if mobj else ''
            value, replacement, default = None, None, na
            while mobj:
                mobj = mobj.groupdict()
                default = mobj['default'] if mobj['default'] is not None else default
                value = get_value(mobj)
                replacement = mobj['replacement']
                if value is None and mobj['alternate']:
                    mobj = re.match(INTERNAL_FORMAT_RE, mobj['remaining'][1:])
                else:
                    break

            fmt = outer_mobj.group('format')
            if fmt == 's' and value is not None and key in field_size_compat_map.keys():
                fmt = '0{:d}d'.format(field_size_compat_map[key])

            value = default if value is None else value if replacement is None else replacement

            flags = outer_mobj.group('conversion') or ''
            str_fmt = f'{fmt[:-1]}s'
            if fmt[-1] == 'l':  # list
                delim = '\n' if '#' in flags else ', '
                value, fmt = delim.join(map(str, variadic(value, allowed_types=(str, bytes)))), str_fmt
            elif fmt[-1] == 'j':  # json
                value, fmt = json.dumps(value, default=_dumpjson_default, indent=4 if '#' in flags else None), str_fmt
            elif fmt[-1] == 'q':  # quoted
                value = map(str, variadic(value) if '#' in flags else [value])
                value, fmt = ' '.join(map(compat_shlex_quote, value)), str_fmt
            elif fmt[-1] == 'B':  # bytes
                value = f'%{str_fmt}'.encode('utf-8') % str(value).encode('utf-8')
                value, fmt = value.decode('utf-8', 'ignore'), 's'
            elif fmt[-1] == 'U':  # unicode normalized
                value, fmt = unicodedata.normalize(
                    # "+" = compatibility equivalence, "#" = NFD
                    'NF%s%s' % ('K' if '+' in flags else '', 'D' if '#' in flags else 'C'),
                    value), str_fmt
            elif fmt[-1] == 'D':  # decimal suffix
                num_fmt, fmt = fmt[:-1].replace('#', ''), 's'
                value = format_decimal_suffix(value, f'%{num_fmt}f%s' if num_fmt else '%d%s',
                                              factor=1024 if '#' in flags else 1000)
            elif fmt[-1] == 'S':  # filename sanitization
                value, fmt = filename_sanitizer(initial_field, value, restricted='#' in flags), str_fmt
            elif fmt[-1] == 'c':
                if value:
                    value = str(value)[0]
                else:
                    fmt = str_fmt
            elif fmt[-1] not in 'rs':  # numeric
                value = float_or_none(value)
                if value is None:
                    value, fmt = default, 's'

            if sanitize:
                if fmt[-1] == 'r':
                    # If value is an object, sanitize might convert it to a string
                    # So we convert it to repr first
                    value, fmt = repr(value), str_fmt
                if fmt[-1] in 'csr':
                    value = sanitizer(initial_field, value)

            key = '%s\0%s' % (key.replace('%', '%\0'), outer_mobj.group('format'))
            TMPL_DICT[key] = value
            return '{prefix}%({key}){fmt}'.format(key=key, fmt=fmt, prefix=outer_mobj.group('prefix'))

        return EXTERNAL_FORMAT_RE.sub(create_key, outtmpl), TMPL_DICT

    def evaluate_outtmpl(self, outtmpl, info_dict, *args, **kwargs):
        outtmpl, info_dict = self.prepare_outtmpl(outtmpl, info_dict, *args, **kwargs)
        return self.escape_outtmpl(outtmpl) % info_dict

    def _prepare_filename(self, info_dict, tmpl_type='default'):
        try:
            outtmpl = self._outtmpl_expandpath(self.outtmpl_dict.get(tmpl_type, self.outtmpl_dict['default']))
            filename = self.evaluate_outtmpl(outtmpl, info_dict, True)
            if not filename:
                return None

            if tmpl_type in ('default', 'temp'):
                final_ext, ext = self.params.get('final_ext'), info_dict.get('ext')
                if final_ext and ext and final_ext != ext and filename.endswith(f'.{final_ext}'):
                    filename = replace_extension(filename, ext, final_ext)
            else:
                force_ext = OUTTMPL_TYPES[tmpl_type]
                if force_ext:
                    filename = replace_extension(filename, force_ext, info_dict.get('ext'))

            # https://github.com/blackjack4494/youtube-dlc/issues/85
            trim_file_name = self.params.get('trim_file_name', False)
            if trim_file_name:
                no_ext, *ext = filename.rsplit('.', 2)
                filename = join_nonempty(no_ext[:trim_file_name], *ext, delim='.')

            return filename
        except ValueError as err:
            self.report_error('Error in output template: ' + str(err) + ' (encoding: ' + repr(preferredencoding()) + ')')
            return None

    def prepare_filename(self, info_dict, dir_type='', warn=False):
        """Generate the output filename."""

        filename = self._prepare_filename(info_dict, dir_type or 'default')
        if not filename and dir_type not in ('', 'temp'):
            return ''

        if warn:
            if not self.params.get('paths'):
                pass
            elif filename == '-':
                self.report_warning('--paths is ignored when an outputting to stdout', only_once=True)
            elif os.path.isabs(filename):
                self.report_warning('--paths is ignored since an absolute path is given in output template', only_once=True)
        if filename == '-' or not filename:
            return filename

        return self.get_output_path(dir_type, filename)

    def _match_entry(self, info_dict, incomplete=False, silent=False):
        """ Returns None if the file should be downloaded """

        video_title = info_dict.get('title', info_dict.get('id', 'video'))

        def check_filter():
            if 'title' in info_dict:
                # This can happen when we're just evaluating the playlist
                title = info_dict['title']
                matchtitle = self.params.get('matchtitle', False)
                if matchtitle:
                    if not re.search(matchtitle, title, re.IGNORECASE):
                        return '"' + title + '" title did not match pattern "' + matchtitle + '"'
                rejecttitle = self.params.get('rejecttitle', False)
                if rejecttitle:
                    if re.search(rejecttitle, title, re.IGNORECASE):
                        return '"' + title + '" title matched reject pattern "' + rejecttitle + '"'
            date = info_dict.get('upload_date')
            if date is not None:
                dateRange = self.params.get('daterange', DateRange())
                if date not in dateRange:
                    return '%s upload date is not in range %s' % (date_from_str(date).isoformat(), dateRange)
            view_count = info_dict.get('view_count')
            if view_count is not None:
                min_views = self.params.get('min_views')
                if min_views is not None and view_count < min_views:
                    return 'Skipping %s, because it has not reached minimum view count (%d/%d)' % (video_title, view_count, min_views)
                max_views = self.params.get('max_views')
                if max_views is not None and view_count > max_views:
                    return 'Skipping %s, because it has exceeded the maximum view count (%d/%d)' % (video_title, view_count, max_views)
            if age_restricted(info_dict.get('age_limit'), self.params.get('age_limit')):
                return 'Skipping "%s" because it is age restricted' % video_title

            match_filter = self.params.get('match_filter')
            if match_filter is not None:
                try:
                    ret = match_filter(info_dict, incomplete=incomplete)
                except TypeError:
                    # For backward compatibility
                    ret = None if incomplete else match_filter(info_dict)
                if ret is not None:
                    return ret
            return None

        if self.in_download_archive(info_dict):
            reason = '%s has already been recorded in the archive' % video_title
            break_opt, break_err = 'break_on_existing', ExistingVideoReached
        else:
            reason = check_filter()
            break_opt, break_err = 'break_on_reject', RejectedVideoReached
        if reason is not None:
            if not silent:
                self.to_screen('[download] ' + reason)
            if self.params.get(break_opt, False):
                raise break_err()
        return reason

    @staticmethod
    def add_extra_info(info_dict, extra_info):
        '''Set the keys from extra_info in info dict if they are missing'''
        for key, value in extra_info.items():
            info_dict.setdefault(key, value)

    def extract_info(self, url, download=True, ie_key=None, extra_info=None,
                     process=True, force_generic_extractor=False):
        """
        Return a list with a dictionary for each video extracted.

        Arguments:
        url -- URL to extract

        Keyword arguments:
        download -- whether to download videos during extraction
        ie_key -- extractor key hint
        extra_info -- dictionary containing the extra values to add to each result
        process -- whether to resolve all unresolved references (URLs, playlist items),
            must be True for download to work.
        force_generic_extractor -- force using the generic extractor
        """

        if extra_info is None:
            extra_info = {}

        if not ie_key and force_generic_extractor:
            ie_key = 'Generic'

        if ie_key:
            ies = {ie_key: self._get_info_extractor_class(ie_key)}
        else:
            ies = self._ies

        for ie_key, ie in ies.items():
            if not ie.suitable(url):
                continue

            if not ie.working():
                self.report_warning('The program functionality for this site has been marked as broken, '
                                    'and will probably not work.')

            temp_id = ie.get_temp_id(url)
            if temp_id is not None and self.in_download_archive({'id': temp_id, 'ie_key': ie_key}):
                self.to_screen(f'[{ie_key}] {temp_id}: has already been recorded in the archive')
                if self.params.get('break_on_existing', False):
                    raise ExistingVideoReached()
                break
            return self.__extract_info(url, self.get_info_extractor(ie_key), download, extra_info, process)
        else:
            self.report_error('no suitable InfoExtractor for URL %s' % url)

    def __handle_extraction_exceptions(func):
        @functools.wraps(func)
        def wrapper(self, *args, **kwargs):
            while True:
                try:
                    return func(self, *args, **kwargs)
                except (DownloadCancelled, LazyList.IndexError, PagedList.IndexError):
                    raise
                except ReExtractInfo as e:
                    if e.expected:
                        self.to_screen(f'{e}; Re-extracting data')
                    else:
                        self.to_stderr('\r')
                        self.report_warning(f'{e}; Re-extracting data')
                    continue
                except GeoRestrictedError as e:
                    msg = e.msg
                    if e.countries:
                        msg += '\nThis video is available in %s.' % ', '.join(
                            map(ISO3166Utils.short2full, e.countries))
                    msg += '\nYou might want to use a VPN or a proxy server (with --proxy) to workaround.'
                    self.report_error(msg)
                except ExtractorError as e:  # An error we somewhat expected
                    self.report_error(str(e), e.format_traceback())
                except Exception as e:
                    if self.params.get('ignoreerrors'):
                        self.report_error(str(e), tb=encode_compat_str(traceback.format_exc()))
                    else:
                        raise
                break
        return wrapper

    def _wait_for_video(self, ie_result):
        if (not self.params.get('wait_for_video')
                or ie_result.get('_type', 'video') != 'video'
                or ie_result.get('formats') or ie_result.get('url')):
            return

        format_dur = lambda dur: '%02d:%02d:%02d' % timetuple_from_msec(dur * 1000)[:-1]
        last_msg = ''

        def progress(msg):
            nonlocal last_msg
            self.to_screen(msg + ' ' * (len(last_msg) - len(msg)) + '\r', skip_eol=True)
            last_msg = msg

        min_wait, max_wait = self.params.get('wait_for_video')
        diff = try_get(ie_result, lambda x: x['release_timestamp'] - time.time())
        if diff is None and ie_result.get('live_status') == 'is_upcoming':
            diff = round(random.uniform(min_wait, max_wait) if (max_wait and min_wait) else (max_wait or min_wait), 0)
            self.report_warning('Release time of video is not known')
        elif (diff or 0) <= 0:
            self.report_warning('Video should already be available according to extracted info')
        diff = min(max(diff or 0, min_wait or 0), max_wait or float('inf'))
        self.to_screen(f'[wait] Waiting for {format_dur(diff)} - Press Ctrl+C to try now')

        wait_till = time.time() + diff
        try:
            while True:
                diff = wait_till - time.time()
                if diff <= 0:
                    progress('')
                    raise ReExtractInfo('[wait] Wait period ended', expected=True)
                progress(f'[wait] Remaining time until next attempt: {self._format_screen(format_dur(diff), self.Styles.EMPHASIS)}')
                time.sleep(1)
        except KeyboardInterrupt:
            progress('')
            raise ReExtractInfo('[wait] Interrupted by user', expected=True)
        except BaseException as e:
            if not isinstance(e, ReExtractInfo):
                self.to_screen('')
            raise

    @__handle_extraction_exceptions
    def __extract_info(self, url, ie, download, extra_info, process):
        ie_result = ie.extract(url)
        if ie_result is None:  # Finished already (backwards compatibility; listformats and friends should be moved here)
            return
        if isinstance(ie_result, list):
            # Backwards compatibility: old IE result format
            ie_result = {
                '_type': 'compat_list',
                'entries': ie_result,
            }
        if extra_info.get('original_url'):
            ie_result.setdefault('original_url', extra_info['original_url'])
        self.add_default_extra_info(ie_result, ie, url)
        if process:
            self._wait_for_video(ie_result)
            return self.process_ie_result(ie_result, download, extra_info)
        else:
            return ie_result

    def add_default_extra_info(self, ie_result, ie, url):
        if url is not None:
            self.add_extra_info(ie_result, {
                'webpage_url': url,
                'original_url': url,
            })
        webpage_url = ie_result.get('webpage_url')
        if webpage_url:
            self.add_extra_info(ie_result, {
                'webpage_url_basename': url_basename(webpage_url),
                'webpage_url_domain': get_domain(webpage_url),
            })
        if ie is not None:
            self.add_extra_info(ie_result, {
                'extractor': ie.IE_NAME,
                'extractor_key': ie.ie_key(),
            })

    def process_ie_result(self, ie_result, download=True, extra_info=None):
        """
        Take the result of the ie(may be modified) and resolve all unresolved
        references (URLs, playlist items).

        It will also download the videos if 'download'.
        Returns the resolved ie_result.
        """
        if extra_info is None:
            extra_info = {}
        result_type = ie_result.get('_type', 'video')

        if result_type in ('url', 'url_transparent'):
            ie_result['url'] = sanitize_url(ie_result['url'])
            if ie_result.get('original_url'):
                extra_info.setdefault('original_url', ie_result['original_url'])

            extract_flat = self.params.get('extract_flat', False)
            if ((extract_flat == 'in_playlist' and 'playlist' in extra_info)
                    or extract_flat is True):
                info_copy = ie_result.copy()
                ie = try_get(ie_result.get('ie_key'), self.get_info_extractor)
                if ie and not ie_result.get('id'):
                    info_copy['id'] = ie.get_temp_id(ie_result['url'])
                self.add_default_extra_info(info_copy, ie, ie_result['url'])
                self.add_extra_info(info_copy, extra_info)
                info_copy, _ = self.pre_process(info_copy)
                self.__forced_printings(info_copy, self.prepare_filename(info_copy), incomplete=True)
                if self.params.get('force_write_download_archive', False):
                    self.record_download_archive(info_copy)
                return ie_result

        if result_type == 'video':
            self.add_extra_info(ie_result, extra_info)
            ie_result = self.process_video_result(ie_result, download=download)
            additional_urls = (ie_result or {}).get('additional_urls')
            if additional_urls:
                # TODO: Improve MetadataParserPP to allow setting a list
                if isinstance(additional_urls, compat_str):
                    additional_urls = [additional_urls]
                self.to_screen(
                    '[info] %s: %d additional URL(s) requested' % (ie_result['id'], len(additional_urls)))
                self.write_debug('Additional URLs: "%s"' % '", "'.join(additional_urls))
                ie_result['additional_entries'] = [
                    self.extract_info(
                        url, download, extra_info=extra_info,
                        force_generic_extractor=self.params.get('force_generic_extractor'))
                    for url in additional_urls
                ]
            return ie_result
        elif result_type == 'url':
            # We have to add extra_info to the results because it may be
            # contained in a playlist
            return self.extract_info(
                ie_result['url'], download,
                ie_key=ie_result.get('ie_key'),
                extra_info=extra_info)
        elif result_type == 'url_transparent':
            # Use the information from the embedding page
            info = self.extract_info(
                ie_result['url'], ie_key=ie_result.get('ie_key'),
                extra_info=extra_info, download=False, process=False)

            # extract_info may return None when ignoreerrors is enabled and
            # extraction failed with an error, don't crash and return early
            # in this case
            if not info:
                return info

            new_result = info.copy()
            new_result.update(filter_dict(ie_result, lambda k, v: (
                v is not None and k not in {'_type', 'url', 'id', 'extractor', 'extractor_key', 'ie_key'})))

            # Extracted info may not be a video result (i.e.
            # info.get('_type', 'video') != video) but rather an url or
            # url_transparent. In such cases outer metadata (from ie_result)
            # should be propagated to inner one (info). For this to happen
            # _type of info should be overridden with url_transparent. This
            # fixes issue from https://github.com/ytdl-org/youtube-dl/pull/11163.
            if new_result.get('_type') == 'url':
                new_result['_type'] = 'url_transparent'

            return self.process_ie_result(
                new_result, download=download, extra_info=extra_info)
        elif result_type in ('playlist', 'multi_video'):
            # Protect from infinite recursion due to recursively nested playlists
            # (see https://github.com/ytdl-org/youtube-dl/issues/27833)
            webpage_url = ie_result['webpage_url']
            if webpage_url in self._playlist_urls:
                self.to_screen(
                    '[download] Skipping already downloaded playlist: %s'
                    % ie_result.get('title') or ie_result.get('id'))
                return

            self._playlist_level += 1
            self._playlist_urls.add(webpage_url)
            self._fill_common_fields(ie_result, False)
            self._sanitize_thumbnails(ie_result)
            try:
                return self.__process_playlist(ie_result, download)
            finally:
                self._playlist_level -= 1
                if not self._playlist_level:
                    self._playlist_urls.clear()
        elif result_type == 'compat_list':
            self.report_warning(
                'Extractor %s returned a compat_list result. '
                'It needs to be updated.' % ie_result.get('extractor'))

            def _fixup(r):
                self.add_extra_info(r, {
                    'extractor': ie_result['extractor'],
                    'webpage_url': ie_result['webpage_url'],
                    'webpage_url_basename': url_basename(ie_result['webpage_url']),
                    'webpage_url_domain': get_domain(ie_result['webpage_url']),
                    'extractor_key': ie_result['extractor_key'],
                })
                return r
            ie_result['entries'] = [
                self.process_ie_result(_fixup(r), download, extra_info)
                for r in ie_result['entries']
            ]
            return ie_result
        else:
            raise Exception('Invalid result type: %s' % result_type)

    def _ensure_dir_exists(self, path):
        return make_dir(path, self.report_error)

    @staticmethod
    def _playlist_infodict(ie_result, **kwargs):
        return {
            **ie_result,
            'playlist': ie_result.get('title') or ie_result.get('id'),
            'playlist_id': ie_result.get('id'),
            'playlist_title': ie_result.get('title'),
            'playlist_uploader': ie_result.get('uploader'),
            'playlist_uploader_id': ie_result.get('uploader_id'),
            'playlist_index': 0,
            **kwargs,
        }

    def __process_playlist(self, ie_result, download):
        # We process each entry in the playlist
        playlist = ie_result.get('title') or ie_result.get('id')
        self.to_screen('[download] Downloading playlist: %s' % playlist)

        if 'entries' not in ie_result:
            raise EntryNotInPlaylist('There are no entries')

        MissingEntry = object()
        incomplete_entries = bool(ie_result.get('requested_entries'))
        if incomplete_entries:
            def fill_missing_entries(entries, indices):
                ret = [MissingEntry] * max(indices)
                for i, entry in zip(indices, entries):
                    ret[i - 1] = entry
                return ret
            ie_result['entries'] = fill_missing_entries(ie_result['entries'], ie_result['requested_entries'])

        playlist_results = []

        playliststart = self.params.get('playliststart', 1)
        playlistend = self.params.get('playlistend')
        # For backwards compatibility, interpret -1 as whole list
        if playlistend == -1:
            playlistend = None

        playlistitems_str = self.params.get('playlist_items')
        playlistitems = None
        if playlistitems_str is not None:
            def iter_playlistitems(format):
                for string_segment in format.split(','):
                    if '-' in string_segment:
                        start, end = string_segment.split('-')
                        for item in range(int(start), int(end) + 1):
                            yield int(item)
                    else:
                        yield int(string_segment)
            playlistitems = orderedSet(iter_playlistitems(playlistitems_str))

        ie_entries = ie_result['entries']
        if isinstance(ie_entries, list):
            playlist_count = len(ie_entries)
            msg = f'Collected {playlist_count} videos; downloading %d of them'
            ie_result['playlist_count'] = ie_result.get('playlist_count') or playlist_count

            def get_entry(i):
                return ie_entries[i - 1]
        else:
            msg = 'Downloading %d videos'
            if not isinstance(ie_entries, (PagedList, LazyList)):
                ie_entries = LazyList(ie_entries)
            elif isinstance(ie_entries, InAdvancePagedList):
                if ie_entries._pagesize == 1:
                    playlist_count = ie_entries._pagecount

            def get_entry(i):
                return YoutubeDL.__handle_extraction_exceptions(
                    lambda self, i: ie_entries[i - 1]
                )(self, i)

        entries, broken = [], False
        items = playlistitems if playlistitems is not None else itertools.count(playliststart)
        for i in items:
            if i == 0:
                continue
            if playlistitems is None and playlistend is not None and playlistend < i:
                break
            entry = None
            try:
                entry = get_entry(i)
                if entry is MissingEntry:
                    raise EntryNotInPlaylist()
            except (IndexError, EntryNotInPlaylist):
                if incomplete_entries:
                    raise EntryNotInPlaylist(f'Entry {i} cannot be found')
                elif not playlistitems:
                    break
            entries.append(entry)
            try:
                if entry is not None:
                    self._match_entry(entry, incomplete=True, silent=True)
            except (ExistingVideoReached, RejectedVideoReached):
                broken = True
                break
        ie_result['entries'] = entries

        # Save playlist_index before re-ordering
        entries = [
            ((playlistitems[i - 1] if playlistitems else i + playliststart - 1), entry)
            for i, entry in enumerate(entries, 1)
            if entry is not None]
        n_entries = len(entries)

        if not (ie_result.get('playlist_count') or broken or playlistitems or playlistend):
            ie_result['playlist_count'] = n_entries

        if not playlistitems and (playliststart != 1 or playlistend):
            playlistitems = list(range(playliststart, playliststart + n_entries))
        ie_result['requested_entries'] = playlistitems

        _infojson_written = False
        write_playlist_files = self.params.get('allow_playlist_files', True)
        if write_playlist_files and self.params.get('list_thumbnails'):
            self.list_thumbnails(ie_result)
        if write_playlist_files and not self.params.get('simulate'):
            ie_copy = self._playlist_infodict(ie_result, n_entries=n_entries)
            _infojson_written = self._write_info_json(
                'playlist', ie_result, self.prepare_filename(ie_copy, 'pl_infojson'))
            if _infojson_written is None:
                return
            if self._write_description('playlist', ie_result,
                                       self.prepare_filename(ie_copy, 'pl_description')) is None:
                return
            # TODO: This should be passed to ThumbnailsConvertor if necessary
            self._write_thumbnails('playlist', ie_copy, self.prepare_filename(ie_copy, 'pl_thumbnail'))

        if self.params.get('playlistreverse', False):
            entries = entries[::-1]
        if self.params.get('playlistrandom', False):
            random.shuffle(entries)

        x_forwarded_for = ie_result.get('__x_forwarded_for_ip')

        self.to_screen('[%s] playlist %s: %s' % (ie_result['extractor'], playlist, msg % n_entries))
        failures = 0
        max_failures = self.params.get('skip_playlist_after_errors') or float('inf')
        for i, entry_tuple in enumerate(entries, 1):
            playlist_index, entry = entry_tuple
            if 'playlist-index' in self.params.get('compat_opts', []):
                playlist_index = playlistitems[i - 1] if playlistitems else i + playliststart - 1
            self.to_screen('[download] Downloading video %s of %s' % (i, n_entries))
            # This __x_forwarded_for_ip thing is a bit ugly but requires
            # minimal changes
            if x_forwarded_for:
                entry['__x_forwarded_for_ip'] = x_forwarded_for
            extra = {
                'n_entries': n_entries,
                '_last_playlist_index': max(playlistitems) if playlistitems else (playlistend or n_entries),
                'playlist_count': ie_result.get('playlist_count'),
                'playlist_index': playlist_index,
                'playlist_autonumber': i,
                'playlist': playlist,
                'playlist_id': ie_result.get('id'),
                'playlist_title': ie_result.get('title'),
                'playlist_uploader': ie_result.get('uploader'),
                'playlist_uploader_id': ie_result.get('uploader_id'),
                'extractor': ie_result['extractor'],
                'webpage_url': ie_result['webpage_url'],
                'webpage_url_basename': url_basename(ie_result['webpage_url']),
                'webpage_url_domain': get_domain(ie_result['webpage_url']),
                'extractor_key': ie_result['extractor_key'],
            }

            if self._match_entry(entry, incomplete=True) is not None:
                continue

            entry_result = self.__process_iterable_entry(entry, download, extra)
            if not entry_result:
                failures += 1
            if failures >= max_failures:
                self.report_error(
                    'Skipping the remaining entries in playlist "%s" since %d items failed extraction' % (playlist, failures))
                break
            playlist_results.append(entry_result)
        ie_result['entries'] = playlist_results

        # Write the updated info to json
        if _infojson_written is True and self._write_info_json(
                'updated playlist', ie_result,
                self.prepare_filename(ie_copy, 'pl_infojson'), overwrite=True) is None:
            return

        ie_result = self.run_all_pps('playlist', ie_result)
        self.to_screen(f'[download] Finished downloading playlist: {playlist}')
        return ie_result

    @__handle_extraction_exceptions
    def __process_iterable_entry(self, entry, download, extra_info):
        return self.process_ie_result(
            entry, download=download, extra_info=extra_info)

    def _build_format_filter(self, filter_spec):
        " Returns a function to filter the formats according to the filter_spec "

        OPERATORS = {
            '<': operator.lt,
            '<=': operator.le,
            '>': operator.gt,
            '>=': operator.ge,
            '=': operator.eq,
            '!=': operator.ne,
        }
        operator_rex = re.compile(r'''(?x)\s*
            (?P<key>width|height|tbr|abr|vbr|asr|filesize|filesize_approx|fps)\s*
            (?P<op>%s)(?P<none_inclusive>\s*\?)?\s*
            (?P<value>[0-9.]+(?:[kKmMgGtTpPeEzZyY]i?[Bb]?)?)\s*
            ''' % '|'.join(map(re.escape, OPERATORS.keys())))
        m = operator_rex.fullmatch(filter_spec)
        if m:
            try:
                comparison_value = int(m.group('value'))
            except ValueError:
                comparison_value = parse_filesize(m.group('value'))
                if comparison_value is None:
                    comparison_value = parse_filesize(m.group('value') + 'B')
                if comparison_value is None:
                    raise ValueError(
                        'Invalid value %r in format specification %r' % (
                            m.group('value'), filter_spec))
            op = OPERATORS[m.group('op')]

        if not m:
            STR_OPERATORS = {
                '=': operator.eq,
                '^=': lambda attr, value: attr.startswith(value),
                '$=': lambda attr, value: attr.endswith(value),
                '*=': lambda attr, value: value in attr,
                '~=': lambda attr, value: value.search(attr) is not None
            }
            str_operator_rex = re.compile(r'''(?x)\s*
                (?P<key>[a-zA-Z0-9._-]+)\s*
                (?P<negation>!\s*)?(?P<op>%s)\s*(?P<none_inclusive>\?\s*)?
                (?P<quote>["'])?
                (?P<value>(?(quote)(?:(?!(?P=quote))[^\\]|\\.)+|[\w.-]+))
                (?(quote)(?P=quote))\s*
                ''' % '|'.join(map(re.escape, STR_OPERATORS.keys())))
            m = str_operator_rex.fullmatch(filter_spec)
            if m:
                if m.group('op') == '~=':
                    comparison_value = re.compile(m.group('value'))
                else:
                    comparison_value = re.sub(r'''\\([\\"'])''', r'\1', m.group('value'))
                str_op = STR_OPERATORS[m.group('op')]
                if m.group('negation'):
                    op = lambda attr, value: not str_op(attr, value)
                else:
                    op = str_op

        if not m:
            raise SyntaxError('Invalid filter specification %r' % filter_spec)

        def _filter(f):
            actual_value = f.get(m.group('key'))
            if actual_value is None:
                return m.group('none_inclusive')
            return op(actual_value, comparison_value)
        return _filter

    def _check_formats(self, formats):
        for f in formats:
            self.to_screen('[info] Testing format %s' % f['format_id'])
            path = self.get_output_path('temp')
            if not self._ensure_dir_exists(f'{path}/'):
                continue
            temp_file = tempfile.NamedTemporaryFile(suffix='.tmp', delete=False, dir=path or None)
            temp_file.close()
            try:
                success, _ = self.dl(temp_file.name, f, test=True)
            except (DownloadError, IOError, OSError, ValueError) + network_exceptions:
                success = False
            finally:
                if os.path.exists(temp_file.name):
                    try:
                        os.remove(temp_file.name)
                    except OSError:
                        self.report_warning('Unable to delete temporary file "%s"' % temp_file.name)
            if success:
                yield f
            else:
                self.to_screen('[info] Unable to download format %s. Skipping...' % f['format_id'])

    def _default_format_spec(self, info_dict, download=True):

        def can_merge():
            merger = FFmpegMergerPP(self)
            return merger.available and merger.can_merge()

        prefer_best = (
            not self.params.get('simulate')
            and download
            and (
                not can_merge()
                or info_dict.get('is_live', False)
                or self.outtmpl_dict['default'] == '-'))
        compat = (
            prefer_best
            or self.params.get('allow_multiple_audio_streams', False)
            or 'format-spec' in self.params.get('compat_opts', []))

        return (
            'best/bestvideo+bestaudio' if prefer_best
            else 'bestvideo*+bestaudio/best' if not compat
            else 'bestvideo+bestaudio/best')

    def build_format_selector(self, format_spec):
        def syntax_error(note, start):
            message = (
                'Invalid format specification: '
                '{0}\n\t{1}\n\t{2}^'.format(note, format_spec, ' ' * start[1]))
            return SyntaxError(message)

        PICKFIRST = 'PICKFIRST'
        MERGE = 'MERGE'
        SINGLE = 'SINGLE'
        GROUP = 'GROUP'
        FormatSelector = collections.namedtuple('FormatSelector', ['type', 'selector', 'filters'])

        allow_multiple_streams = {'audio': self.params.get('allow_multiple_audio_streams', False),
                                  'video': self.params.get('allow_multiple_video_streams', False)}

        check_formats = self.params.get('check_formats') == 'selected'

        def _parse_filter(tokens):
            filter_parts = []
            for type, string, start, _, _ in tokens:
                if type == tokenize.OP and string == ']':
                    return ''.join(filter_parts)
                else:
                    filter_parts.append(string)

        def _remove_unused_ops(tokens):
            # Remove operators that we don't use and join them with the surrounding strings
            # for example: 'mp4' '-' 'baseline' '-' '16x9' is converted to 'mp4-baseline-16x9'
            ALLOWED_OPS = ('/', '+', ',', '(', ')')
            last_string, last_start, last_end, last_line = None, None, None, None
            for type, string, start, end, line in tokens:
                if type == tokenize.OP and string == '[':
                    if last_string:
                        yield tokenize.NAME, last_string, last_start, last_end, last_line
                        last_string = None
                    yield type, string, start, end, line
                    # everything inside brackets will be handled by _parse_filter
                    for type, string, start, end, line in tokens:
                        yield type, string, start, end, line
                        if type == tokenize.OP and string == ']':
                            break
                elif type == tokenize.OP and string in ALLOWED_OPS:
                    if last_string:
                        yield tokenize.NAME, last_string, last_start, last_end, last_line
                        last_string = None
                    yield type, string, start, end, line
                elif type in [tokenize.NAME, tokenize.NUMBER, tokenize.OP]:
                    if not last_string:
                        last_string = string
                        last_start = start
                        last_end = end
                    else:
                        last_string += string
            if last_string:
                yield tokenize.NAME, last_string, last_start, last_end, last_line

        def _parse_format_selection(tokens, inside_merge=False, inside_choice=False, inside_group=False):
            selectors = []
            current_selector = None
            for type, string, start, _, _ in tokens:
                # ENCODING is only defined in python 3.x
                if type == getattr(tokenize, 'ENCODING', None):
                    continue
                elif type in [tokenize.NAME, tokenize.NUMBER]:
                    current_selector = FormatSelector(SINGLE, string, [])
                elif type == tokenize.OP:
                    if string == ')':
                        if not inside_group:
                            # ')' will be handled by the parentheses group
                            tokens.restore_last_token()
                        break
                    elif inside_merge and string in ['/', ',']:
                        tokens.restore_last_token()
                        break
                    elif inside_choice and string == ',':
                        tokens.restore_last_token()
                        break
                    elif string == ',':
                        if not current_selector:
                            raise syntax_error('"," must follow a format selector', start)
                        selectors.append(current_selector)
                        current_selector = None
                    elif string == '/':
                        if not current_selector:
                            raise syntax_error('"/" must follow a format selector', start)
                        first_choice = current_selector
                        second_choice = _parse_format_selection(tokens, inside_choice=True)
                        current_selector = FormatSelector(PICKFIRST, (first_choice, second_choice), [])
                    elif string == '[':
                        if not current_selector:
                            current_selector = FormatSelector(SINGLE, 'best', [])
                        format_filter = _parse_filter(tokens)
                        current_selector.filters.append(format_filter)
                    elif string == '(':
                        if current_selector:
                            raise syntax_error('Unexpected "("', start)
                        group = _parse_format_selection(tokens, inside_group=True)
                        current_selector = FormatSelector(GROUP, group, [])
                    elif string == '+':
                        if not current_selector:
                            raise syntax_error('Unexpected "+"', start)
                        selector_1 = current_selector
                        selector_2 = _parse_format_selection(tokens, inside_merge=True)
                        if not selector_2:
                            raise syntax_error('Expected a selector', start)
                        current_selector = FormatSelector(MERGE, (selector_1, selector_2), [])
                    else:
                        raise syntax_error('Operator not recognized: "{0}"'.format(string), start)
                elif type == tokenize.ENDMARKER:
                    break
            if current_selector:
                selectors.append(current_selector)
            return selectors

        def _merge(formats_pair):
            format_1, format_2 = formats_pair

            formats_info = []
            formats_info.extend(format_1.get('requested_formats', (format_1,)))
            formats_info.extend(format_2.get('requested_formats', (format_2,)))

            if not allow_multiple_streams['video'] or not allow_multiple_streams['audio']:
                get_no_more = {'video': False, 'audio': False}
                for (i, fmt_info) in enumerate(formats_info):
                    if fmt_info.get('acodec') == fmt_info.get('vcodec') == 'none':
                        formats_info.pop(i)
                        continue
                    for aud_vid in ['audio', 'video']:
                        if not allow_multiple_streams[aud_vid] and fmt_info.get(aud_vid[0] + 'codec') != 'none':
                            if get_no_more[aud_vid]:
                                formats_info.pop(i)
                                break
                            get_no_more[aud_vid] = True

            if len(formats_info) == 1:
                return formats_info[0]

            video_fmts = [fmt_info for fmt_info in formats_info if fmt_info.get('vcodec') != 'none']
            audio_fmts = [fmt_info for fmt_info in formats_info if fmt_info.get('acodec') != 'none']

            the_only_video = video_fmts[0] if len(video_fmts) == 1 else None
            the_only_audio = audio_fmts[0] if len(audio_fmts) == 1 else None

            output_ext = self.params.get('merge_output_format')
            if not output_ext:
                if the_only_video:
                    output_ext = the_only_video['ext']
                elif the_only_audio and not video_fmts:
                    output_ext = the_only_audio['ext']
                else:
                    output_ext = 'mkv'

            filtered = lambda *keys: filter(None, (traverse_obj(fmt, *keys) for fmt in formats_info))

            new_dict = {
                'requested_formats': formats_info,
                'format': '+'.join(filtered('format')),
                'format_id': '+'.join(filtered('format_id')),
                'ext': output_ext,
                'protocol': '+'.join(map(determine_protocol, formats_info)),
                'language': '+'.join(orderedSet(filtered('language'))) or None,
                'format_note': '+'.join(orderedSet(filtered('format_note'))) or None,
                'filesize_approx': sum(filtered('filesize', 'filesize_approx')) or None,
                'tbr': sum(filtered('tbr', 'vbr', 'abr')),
            }

            if the_only_video:
                new_dict.update({
                    'width': the_only_video.get('width'),
                    'height': the_only_video.get('height'),
                    'resolution': the_only_video.get('resolution') or self.format_resolution(the_only_video),
                    'fps': the_only_video.get('fps'),
                    'dynamic_range': the_only_video.get('dynamic_range'),
                    'vcodec': the_only_video.get('vcodec'),
                    'vbr': the_only_video.get('vbr'),
                    'stretched_ratio': the_only_video.get('stretched_ratio'),
                })

            if the_only_audio:
                new_dict.update({
                    'acodec': the_only_audio.get('acodec'),
                    'abr': the_only_audio.get('abr'),
                    'asr': the_only_audio.get('asr'),
                })

            return new_dict

        def _check_formats(formats):
            if not check_formats:
                yield from formats
                return
            yield from self._check_formats(formats)

        def _build_selector_function(selector):
            if isinstance(selector, list):  # ,
                fs = [_build_selector_function(s) for s in selector]

                def selector_function(ctx):
                    for f in fs:
                        yield from f(ctx)
                return selector_function

            elif selector.type == GROUP:  # ()
                selector_function = _build_selector_function(selector.selector)

            elif selector.type == PICKFIRST:  # /
                fs = [_build_selector_function(s) for s in selector.selector]

                def selector_function(ctx):
                    for f in fs:
                        picked_formats = list(f(ctx))
                        if picked_formats:
                            return picked_formats
                    return []

            elif selector.type == MERGE:  # +
                selector_1, selector_2 = map(_build_selector_function, selector.selector)

                def selector_function(ctx):
                    for pair in itertools.product(selector_1(ctx), selector_2(ctx)):
                        yield _merge(pair)

            elif selector.type == SINGLE:  # atom
                format_spec = selector.selector or 'best'

                # TODO: Add allvideo, allaudio etc by generalizing the code with best/worst selector
                if format_spec == 'all':
                    def selector_function(ctx):
                        yield from _check_formats(ctx['formats'][::-1])
                elif format_spec == 'mergeall':
                    def selector_function(ctx):
                        formats = list(_check_formats(ctx['formats']))
                        if not formats:
                            return
                        merged_format = formats[-1]
                        for f in formats[-2::-1]:
                            merged_format = _merge((merged_format, f))
                        yield merged_format

                else:
                    format_fallback, format_reverse, format_idx = False, True, 1
                    mobj = re.match(
                        r'(?P<bw>best|worst|b|w)(?P<type>video|audio|v|a)?(?P<mod>\*)?(?:\.(?P<n>[1-9]\d*))?$',
                        format_spec)
                    if mobj is not None:
                        format_idx = int_or_none(mobj.group('n'), default=1)
                        format_reverse = mobj.group('bw')[0] == 'b'
                        format_type = (mobj.group('type') or [None])[0]
                        not_format_type = {'v': 'a', 'a': 'v'}.get(format_type)
                        format_modified = mobj.group('mod') is not None

                        format_fallback = not format_type and not format_modified  # for b, w
                        _filter_f = (
                            (lambda f: f.get('%scodec' % format_type) != 'none')
                            if format_type and format_modified  # bv*, ba*, wv*, wa*
                            else (lambda f: f.get('%scodec' % not_format_type) == 'none')
                            if format_type  # bv, ba, wv, wa
                            else (lambda f: f.get('vcodec') != 'none' and f.get('acodec') != 'none')
                            if not format_modified  # b, w
                            else lambda f: True)  # b*, w*
                        filter_f = lambda f: _filter_f(f) and (
                            f.get('vcodec') != 'none' or f.get('acodec') != 'none')
                    else:
                        if format_spec in self._format_selection_exts['audio']:
                            filter_f = lambda f: f.get('ext') == format_spec and f.get('acodec') != 'none'
                        elif format_spec in self._format_selection_exts['video']:
                            filter_f = lambda f: f.get('ext') == format_spec and f.get('acodec') != 'none' and f.get('vcodec') != 'none'
                        elif format_spec in self._format_selection_exts['storyboards']:
                            filter_f = lambda f: f.get('ext') == format_spec and f.get('acodec') == 'none' and f.get('vcodec') == 'none'
                        else:
                            filter_f = lambda f: f.get('format_id') == format_spec  # id

                    def selector_function(ctx):
                        formats = list(ctx['formats'])
                        matches = list(filter(filter_f, formats)) if filter_f is not None else formats
                        if format_fallback and ctx['incomplete_formats'] and not matches:
                            # for extractors with incomplete formats (audio only (soundcloud)
                            # or video only (imgur)) best/worst will fallback to
                            # best/worst {video,audio}-only format
                            matches = formats
                        matches = LazyList(_check_formats(matches[::-1 if format_reverse else 1]))
                        try:
                            yield matches[format_idx - 1]
                        except IndexError:
                            return

            filters = [self._build_format_filter(f) for f in selector.filters]

            def final_selector(ctx):
                ctx_copy = dict(ctx)
                for _filter in filters:
                    ctx_copy['formats'] = list(filter(_filter, ctx_copy['formats']))
                return selector_function(ctx_copy)
            return final_selector

        stream = io.BytesIO(format_spec.encode('utf-8'))
        try:
            tokens = list(_remove_unused_ops(compat_tokenize_tokenize(stream.readline)))
        except tokenize.TokenError:
            raise syntax_error('Missing closing/opening brackets or parenthesis', (0, len(format_spec)))

        class TokenIterator(object):
            def __init__(self, tokens):
                self.tokens = tokens
                self.counter = 0

            def __iter__(self):
                return self

            def __next__(self):
                if self.counter >= len(self.tokens):
                    raise StopIteration()
                value = self.tokens[self.counter]
                self.counter += 1
                return value

            next = __next__

            def restore_last_token(self):
                self.counter -= 1

        parsed_selector = _parse_format_selection(iter(TokenIterator(tokens)))
        return _build_selector_function(parsed_selector)

    def _calc_headers(self, info_dict):
        res = UniqueHTTPHeaderStore(self.params['http_headers'], info_dict.get('http_headers'))
        cookies = self._calc_cookies(info_dict)
        if cookies:
            res['Cookie'] = cookies

        if 'X-Forwarded-For' not in res:
            x_forwarded_for_ip = info_dict.get('__x_forwarded_for_ip')
            if x_forwarded_for_ip:
                res['X-Forwarded-For'] = x_forwarded_for_ip

        return res

    def _calc_cookies(self, info_dict):
        pr = Request(info_dict['url'])
        self.cookiejar.add_cookie_header(pr)
        return pr.get_header('Cookie')

    def _sort_thumbnails(self, thumbnails):
        thumbnails.sort(key=lambda t: (
            t.get('preference') if t.get('preference') is not None else -1,
            t.get('width') if t.get('width') is not None else -1,
            t.get('height') if t.get('height') is not None else -1,
            t.get('id') if t.get('id') is not None else '',
            t.get('url')))

    def _sanitize_thumbnails(self, info_dict):
        thumbnails = info_dict.get('thumbnails')
        if thumbnails is None:
            thumbnail = info_dict.get('thumbnail')
            if thumbnail:
                info_dict['thumbnails'] = thumbnails = [{'url': thumbnail}]
        if not thumbnails:
            return

        def check_thumbnails(thumbnails):
            for t in thumbnails:
                self.to_screen(f'[info] Testing thumbnail {t["id"]}')
                try:
                    self.urlopen(HEADRequest(t['url']))
                except network_exceptions as err:
                    self.to_screen(f'[info] Unable to connect to thumbnail {t["id"]} URL {t["url"]!r} - {err}. Skipping...')
                    continue
                yield t

        self._sort_thumbnails(thumbnails)
        for i, t in enumerate(thumbnails):
            if t.get('id') is None:
                t['id'] = '%d' % i
            if t.get('width') and t.get('height'):
                t['resolution'] = '%dx%d' % (t['width'], t['height'])
            t['url'] = sanitize_url(t['url'])

        if self.params.get('check_formats') is True:
            info_dict['thumbnails'] = LazyList(check_thumbnails(thumbnails[::-1]), reverse=True)
        else:
            info_dict['thumbnails'] = thumbnails

    def _fill_common_fields(self, info_dict, is_video=True):
        # TODO: move sanitization here
        if is_video:
            # playlists are allowed to lack "title"
            info_dict['fulltitle'] = info_dict.get('title')
            if 'title' not in info_dict:
                raise ExtractorError('Missing "title" field in extractor result',
                                     video_id=info_dict['id'], ie=info_dict['extractor'])
            elif not info_dict.get('title'):
                self.report_warning('Extractor failed to obtain "title". Creating a generic title instead')
                info_dict['title'] = f'{info_dict["extractor"]} video #{info_dict["id"]}'

        if info_dict.get('duration') is not None:
            info_dict['duration_string'] = formatSeconds(info_dict['duration'])

        for ts_key, date_key in (
                ('timestamp', 'upload_date'),
                ('release_timestamp', 'release_date'),
                ('modified_timestamp', 'modified_date'),
        ):
            if info_dict.get(date_key) is None and info_dict.get(ts_key) is not None:
                # Working around out-of-range timestamp values (e.g. negative ones on Windows,
                # see http://bugs.python.org/issue1646728)
                try:
                    upload_date = datetime.datetime.utcfromtimestamp(info_dict[ts_key])
                    info_dict[date_key] = upload_date.strftime('%Y%m%d')
                except (ValueError, OverflowError, OSError):
                    pass

        live_keys = ('is_live', 'was_live')
        live_status = info_dict.get('live_status')
        if live_status is None:
            for key in live_keys:
                if info_dict.get(key) is False:
                    continue
                if info_dict.get(key):
                    live_status = key
                break
            if all(info_dict.get(key) is False for key in live_keys):
                live_status = 'not_live'
        if live_status:
            info_dict['live_status'] = live_status
            for key in live_keys:
                if info_dict.get(key) is None:
                    info_dict[key] = (live_status == key)

        # Auto generate title fields corresponding to the *_number fields when missing
        # in order to always have clean titles. This is very common for TV series.
        for field in ('chapter', 'season', 'episode'):
            if info_dict.get('%s_number' % field) is not None and not info_dict.get(field):
                info_dict[field] = '%s %d' % (field.capitalize(), info_dict['%s_number' % field])

    def process_video_result(self, info_dict, download=True):
        assert info_dict.get('_type', 'video') == 'video'
        self._num_videos += 1

        if 'id' not in info_dict:
            raise ExtractorError('Missing "id" field in extractor result', ie=info_dict['extractor'])
        elif not info_dict.get('id'):
            raise ExtractorError('Extractor failed to obtain "id"', ie=info_dict['extractor'])

        def report_force_conversion(field, field_not, conversion):
            self.report_warning(
                '"%s" field is not %s - forcing %s conversion, there is an error in extractor'
                % (field, field_not, conversion))

        def sanitize_string_field(info, string_field):
            field = info.get(string_field)
            if field is None or isinstance(field, compat_str):
                return
            report_force_conversion(string_field, 'a string', 'string')
            info[string_field] = compat_str(field)

        def sanitize_numeric_fields(info):
            for numeric_field in self._NUMERIC_FIELDS:
                field = info.get(numeric_field)
                if field is None or isinstance(field, compat_numeric_types):
                    continue
                report_force_conversion(numeric_field, 'numeric', 'int')
                info[numeric_field] = int_or_none(field)

        sanitize_string_field(info_dict, 'id')
        sanitize_numeric_fields(info_dict)
        if (info_dict.get('duration') or 0) <= 0 and info_dict.pop('duration', None):
            self.report_warning('"duration" field is negative, there is an error in extractor')

        if 'playlist' not in info_dict:
            # It isn't part of a playlist
            info_dict['playlist'] = None
            info_dict['playlist_index'] = None

        self._sanitize_thumbnails(info_dict)

        thumbnail = info_dict.get('thumbnail')
        thumbnails = info_dict.get('thumbnails')
        if thumbnail:
            info_dict['thumbnail'] = sanitize_url(thumbnail)
        elif thumbnails:
            info_dict['thumbnail'] = thumbnails[-1]['url']

        if info_dict.get('display_id') is None and 'id' in info_dict:
            info_dict['display_id'] = info_dict['id']

        self._fill_common_fields(info_dict)

        for cc_kind in ('subtitles', 'automatic_captions'):
            cc = info_dict.get(cc_kind)
            if cc:
                for _, subtitle in cc.items():
                    for subtitle_format in subtitle:
                        if subtitle_format.get('url'):
                            subtitle_format['url'] = sanitize_url(subtitle_format['url'])
                        if subtitle_format.get('ext') is None:
                            subtitle_format['ext'] = determine_ext(subtitle_format['url']).lower()

        automatic_captions = info_dict.get('automatic_captions')
        subtitles = info_dict.get('subtitles')

        info_dict['requested_subtitles'] = self.process_subtitles(
            info_dict['id'], subtitles, automatic_captions)

        if info_dict.get('formats') is None:
            # There's only one format available
            formats = [info_dict]
        else:
            formats = info_dict['formats']

        info_dict['__has_drm'] = any(f.get('has_drm') for f in formats)
        if not self.params.get('allow_unplayable_formats'):
            formats = [f for f in formats if not f.get('has_drm')]
            if info_dict['__has_drm'] and all(
                    f.get('acodec') == f.get('vcodec') == 'none' for f in formats):
                self.report_warning(
                    'This video is DRM protected and only images are available for download. '
                    'Use --list-formats to see them')

        get_from_start = not info_dict.get('is_live') or bool(self.params.get('live_from_start'))
        if not get_from_start:
            info_dict['title'] += ' ' + datetime.datetime.now().strftime('%Y-%m-%d %H:%M')
        if info_dict.get('is_live') and formats:
            formats = [f for f in formats if bool(f.get('is_from_start')) == get_from_start]
            if get_from_start and not formats:
                self.raise_no_formats(info_dict, msg='--live-from-start is passed, but there are no formats that can be downloaded from the start. '
                                                     'If you want to download from the current time, pass --no-live-from-start')

        if not formats:
            self.raise_no_formats(info_dict)

        def is_wellformed(f):
            url = f.get('url')
            if not url:
                self.report_warning(
                    '"url" field is missing or empty - skipping format, '
                    'there is an error in extractor')
                return False
            if isinstance(url, bytes):
                sanitize_string_field(f, 'url')
            return True

        # Filter out malformed formats for better extraction robustness
        formats = list(filter(is_wellformed, formats))

        formats_dict = {}

        # We check that all the formats have the format and format_id fields
        for i, format in enumerate(formats):
            sanitize_string_field(format, 'format_id')
            sanitize_numeric_fields(format)
            format['url'] = sanitize_url(format['url'])
            if not format.get('format_id'):
                format['format_id'] = compat_str(i)
            else:
                # Sanitize format_id from characters used in format selector expression
                format['format_id'] = re.sub(r'[\s,/+\[\]()]', '_', format['format_id'])
            format_id = format['format_id']
            if format_id not in formats_dict:
                formats_dict[format_id] = []
            formats_dict[format_id].append(format)

        # Make sure all formats have unique format_id
        common_exts = set(itertools.chain(*self._format_selection_exts.values()))
        for format_id, ambiguous_formats in formats_dict.items():
            ambigious_id = len(ambiguous_formats) > 1
            for i, format in enumerate(ambiguous_formats):
                if ambigious_id:
                    format['format_id'] = '%s-%d' % (format_id, i)
                if format.get('ext') is None:
                    format['ext'] = determine_ext(format['url']).lower()
                # Ensure there is no conflict between id and ext in format selection
                # See https://github.com/yt-dlp/yt-dlp/issues/1282
                if format['format_id'] != format['ext'] and format['format_id'] in common_exts:
                    format['format_id'] = 'f%s' % format['format_id']

        for i, format in enumerate(formats):
            if format.get('format') is None:
                format['format'] = '{id} - {res}{note}'.format(
                    id=format['format_id'],
                    res=self.format_resolution(format),
                    note=format_field(format, 'format_note', ' (%s)'),
                )
            if format.get('protocol') is None:
                format['protocol'] = determine_protocol(format)
            if format.get('resolution') is None:
                format['resolution'] = self.format_resolution(format, default=None)
            if format.get('dynamic_range') is None and format.get('vcodec') != 'none':
                format['dynamic_range'] = 'SDR'
            if (info_dict.get('duration') and format.get('tbr')
                    and not format.get('filesize') and not format.get('filesize_approx')):
                format['filesize_approx'] = info_dict['duration'] * format['tbr'] * (1024 / 8)

            # Add HTTP headers, so that external programs can use them from the
            # json output
            full_format_info = info_dict.copy()
            full_format_info.update(format)
            format['http_headers'] = self._calc_headers(full_format_info)
        # Remove private housekeeping stuff
        if '__x_forwarded_for_ip' in info_dict:
            del info_dict['__x_forwarded_for_ip']

        if self.params.get('check_formats') is True:
            formats = LazyList(self._check_formats(formats[::-1]), reverse=True)

        if not formats or formats[0] is not info_dict:
            # only set the 'formats' fields if the original info_dict list them
            # otherwise we end up with a circular reference, the first (and unique)
            # element in the 'formats' field in info_dict is info_dict itself,
            # which can't be exported to json
            info_dict['formats'] = formats

        info_dict, _ = self.pre_process(info_dict)

        if self._match_entry(info_dict, incomplete=self._format_fields) is not None:
            return info_dict

        self.post_extract(info_dict)
        info_dict, _ = self.pre_process(info_dict, 'after_filter')

        # The pre-processors may have modified the formats
        formats = info_dict.get('formats', [info_dict])

        list_only = self.params.get('simulate') is None and (
            self.params.get('list_thumbnails') or self.params.get('listformats') or self.params.get('listsubtitles'))
        interactive_format_selection = not list_only and self.format_selector == '-'
        if self.params.get('list_thumbnails'):
            self.list_thumbnails(info_dict)
        if self.params.get('listsubtitles'):
            if 'automatic_captions' in info_dict:
                self.list_subtitles(
                    info_dict['id'], automatic_captions, 'automatic captions')
            self.list_subtitles(info_dict['id'], subtitles, 'subtitles')
        if self.params.get('listformats') or interactive_format_selection:
            self.list_formats(info_dict)
        if list_only:
            # Without this printing, -F --print-json will not work
            self.__forced_printings(info_dict, self.prepare_filename(info_dict), incomplete=True)
            return

        format_selector = self.format_selector
        if format_selector is None:
            req_format = self._default_format_spec(info_dict, download=download)
            self.write_debug('Default format spec: %s' % req_format)
            format_selector = self.build_format_selector(req_format)

        while True:
            if interactive_format_selection:
                req_format = input(
                    self._format_screen('\nEnter format selector: ', self.Styles.EMPHASIS))
                try:
                    format_selector = self.build_format_selector(req_format)
                except SyntaxError as err:
                    self.report_error(err, tb=False, is_error=False)
                    continue

            # While in format selection we may need to have an access to the original
            # format set in order to calculate some metrics or do some processing.
            # For now we need to be able to guess whether original formats provided
            # by extractor are incomplete or not (i.e. whether extractor provides only
            # video-only or audio-only formats) for proper formats selection for
            # extractors with such incomplete formats (see
            # https://github.com/ytdl-org/youtube-dl/pull/5556).
            # Since formats may be filtered during format selection and may not match
            # the original formats the results may be incorrect. Thus original formats
            # or pre-calculated metrics should be passed to format selection routines
            # as well.
            # We will pass a context object containing all necessary additional data
            # instead of just formats.
            # This fixes incorrect format selection issue (see
            # https://github.com/ytdl-org/youtube-dl/issues/10083).
            incomplete_formats = (
                # All formats are video-only or
                all(f.get('vcodec') != 'none' and f.get('acodec') == 'none' for f in formats)
                # all formats are audio-only
                or all(f.get('vcodec') == 'none' and f.get('acodec') != 'none' for f in formats))

            ctx = {
                'formats': formats,
                'incomplete_formats': incomplete_formats,
            }

            formats_to_download = list(format_selector(ctx))
            if interactive_format_selection and not formats_to_download:
                self.report_error('Requested format is not available', tb=False, is_error=False)
                continue
            break

        if not formats_to_download:
            if not self.params.get('ignore_no_formats_error'):
                raise ExtractorError(
                    'Requested format is not available. Use --list-formats for a list of available formats',
                    expected=True, video_id=info_dict['id'], ie=info_dict['extractor'])
            self.report_warning('Requested format is not available')
            # Process what we can, even without any available formats.
            formats_to_download = [{}]

        best_format = formats_to_download[-1]
        if download:
            if best_format:
                self.to_screen(
                    f'[info] {info_dict["id"]}: Downloading {len(formats_to_download)} format(s): '
                    + ', '.join([f['format_id'] for f in formats_to_download]))
            max_downloads_reached = False
            for i, fmt in enumerate(formats_to_download):
                formats_to_download[i] = new_info = self._copy_infodict(info_dict)
                new_info.update(fmt)
                try:
                    self.process_info(new_info)
                except MaxDownloadsReached:
                    max_downloads_reached = True
                # Remove copied info
                for key, val in tuple(new_info.items()):
                    if info_dict.get(key) == val:
                        new_info.pop(key)
                if max_downloads_reached:
                    break

            write_archive = set(f.get('__write_download_archive', False) for f in formats_to_download)
            assert write_archive.issubset({True, False, 'ignore'})
            if True in write_archive and False not in write_archive:
                self.record_download_archive(info_dict)

            info_dict['requested_downloads'] = formats_to_download
            info_dict = self.run_all_pps('after_video', info_dict)
            if max_downloads_reached:
                raise MaxDownloadsReached()

        # We update the info dict with the selected best quality format (backwards compatibility)
        info_dict.update(best_format)
        return info_dict

    def process_subtitles(self, video_id, normal_subtitles, automatic_captions):
        """Select the requested subtitles and their format"""
        available_subs = {}
        if normal_subtitles and self.params.get('writesubtitles'):
            available_subs.update(normal_subtitles)
        if automatic_captions and self.params.get('writeautomaticsub'):
            for lang, cap_info in automatic_captions.items():
                if lang not in available_subs:
                    available_subs[lang] = cap_info

        if (not self.params.get('writesubtitles') and not
                self.params.get('writeautomaticsub') or not
                available_subs):
            return None

        all_sub_langs = available_subs.keys()
        if self.params.get('allsubtitles', False):
            requested_langs = all_sub_langs
        elif self.params.get('subtitleslangs', False):
            # A list is used so that the order of languages will be the same as
            # given in subtitleslangs. See https://github.com/yt-dlp/yt-dlp/issues/1041
            requested_langs = []
            for lang_re in self.params.get('subtitleslangs'):
                discard = lang_re[0] == '-'
                if discard:
                    lang_re = lang_re[1:]
                if lang_re == 'all':
                    if discard:
                        requested_langs = []
                    else:
                        requested_langs.extend(all_sub_langs)
                    continue
                current_langs = filter(re.compile(lang_re + '$').match, all_sub_langs)
                if discard:
                    for lang in current_langs:
                        while lang in requested_langs:
                            requested_langs.remove(lang)
                else:
                    requested_langs.extend(current_langs)
            requested_langs = orderedSet(requested_langs)
        elif 'en' in available_subs:
            requested_langs = ['en']
        else:
            requested_langs = [list(all_sub_langs)[0]]
        if requested_langs:
            self.write_debug('Downloading subtitles: %s' % ', '.join(requested_langs))

        formats_query = self.params.get('subtitlesformat', 'best')
        formats_preference = formats_query.split('/') if formats_query else []
        subs = {}
        for lang in requested_langs:
            formats = available_subs.get(lang)
            if formats is None:
                self.report_warning('%s subtitles not available for %s' % (lang, video_id))
                continue
            for ext in formats_preference:
                if ext == 'best':
                    f = formats[-1]
                    break
                matches = list(filter(lambda f: f['ext'] == ext, formats))
                if matches:
                    f = matches[-1]
                    break
            else:
                f = formats[-1]
                self.report_warning(
                    'No subtitle format found matching "%s" for language %s, '
                    'using %s' % (formats_query, lang, f['ext']))
            subs[lang] = f
        return subs

    def _forceprint(self, key, info_dict):
        if info_dict is None:
            return
        info_copy = info_dict.copy()
        info_copy['formats_table'] = self.render_formats_table(info_dict)
        info_copy['thumbnails_table'] = self.render_thumbnails_table(info_dict)
        info_copy['subtitles_table'] = self.render_subtitles_table(info_dict.get('id'), info_dict.get('subtitles'))
        info_copy['automatic_captions_table'] = self.render_subtitles_table(info_dict.get('id'), info_dict.get('automatic_captions'))

        def format_tmpl(tmpl):
            mobj = re.match(r'\w+(=?)$', tmpl)
            if mobj and mobj.group(1):
                return f'{tmpl[:-1]} = %({tmpl[:-1]})r'
            elif mobj:
                return f'%({tmpl})s'
            return tmpl

        for tmpl in self.params['forceprint'].get(key, []):
            self.to_stdout(self.evaluate_outtmpl(format_tmpl(tmpl), info_copy))

        for tmpl, file_tmpl in self.params['print_to_file'].get(key, []):
            filename = self.evaluate_outtmpl(file_tmpl, info_dict)
            tmpl = format_tmpl(tmpl)
            self.to_screen(f'[info] Writing {tmpl!r} to: {filename}')
            if self._ensure_dir_exists(filename):
                with io.open(filename, 'a', encoding='utf-8') as f:
                    f.write(self.evaluate_outtmpl(tmpl, info_copy) + '\n')

    def __forced_printings(self, info_dict, filename, incomplete):
        def print_mandatory(field, actual_field=None):
            if actual_field is None:
                actual_field = field
            if (self.params.get('force%s' % field, False)
                    and (not incomplete or info_dict.get(actual_field) is not None)):
                self.to_stdout(info_dict[actual_field])

        def print_optional(field):
            if (self.params.get('force%s' % field, False)
                    and info_dict.get(field) is not None):
                self.to_stdout(info_dict[field])

        info_dict = info_dict.copy()
        if filename is not None:
            info_dict['filename'] = filename
        if info_dict.get('requested_formats') is not None:
            # For RTMP URLs, also include the playpath
            info_dict['urls'] = '\n'.join(f['url'] + f.get('play_path', '') for f in info_dict['requested_formats'])
        elif info_dict.get('url'):
            info_dict['urls'] = info_dict['url'] + info_dict.get('play_path', '')

        if (self.params.get('forcejson')
                or self.params['forceprint'].get('video')
                or self.params['print_to_file'].get('video')):
            self.post_extract(info_dict)
        self._forceprint('video', info_dict)

        print_mandatory('title')
        print_mandatory('id')
        print_mandatory('url', 'urls')
        print_optional('thumbnail')
        print_optional('description')
        print_optional('filename')
        if self.params.get('forceduration') and info_dict.get('duration') is not None:
            self.to_stdout(formatSeconds(info_dict['duration']))
        print_mandatory('format')

        if self.params.get('forcejson'):
            self.to_stdout(json.dumps(self.sanitize_info(info_dict)))

    def dl(self, name, info, subtitle=False, test=False):
        if not info.get('url'):
            self.raise_no_formats(info, True)

        if test:
            verbose = self.params.get('verbose')
            params = {
                'test': True,
                'quiet': self.params.get('quiet') or not verbose,
                'verbose': verbose,
                'noprogress': not verbose,
                'nopart': True,
                'skip_unavailable_fragments': False,
                'keep_fragments': False,
                'overwrites': True,
                '_no_ytdl_file': True,
            }
        else:
            params = self.params
        fd = get_suitable_downloader(info, params, to_stdout=(name == '-'))(self, params)
        if not test:
            for ph in self._progress_hooks:
                fd.add_progress_hook(ph)
            urls = '", "'.join(
                (f['url'].split(',')[0] + ',<data>' if f['url'].startswith('data:') else f['url'])
                for f in info.get('requested_formats', []) or [info])
            self.write_debug('Invoking downloader on "%s"' % urls)

        # Note: Ideally info should be a deep-copied so that hooks cannot modify it.
        # But it may contain objects that are not deep-copyable
        new_info = self._copy_infodict(info)
        if new_info.get('http_headers') is None:
            new_info['http_headers'] = self._calc_headers(new_info)
        return fd.download(name, new_info, subtitle)

    def existing_file(self, filepaths, *, default_overwrite=True):
        existing_files = list(filter(os.path.exists, orderedSet(filepaths)))
        if existing_files and not self.params.get('overwrites', default_overwrite):
            return existing_files[0]

        for file in existing_files:
            self.report_file_delete(file)
            os.remove(file)
        return None

    def process_info(self, info_dict):
        """Process a single resolved IE result. (Modifies it in-place)"""

        assert info_dict.get('_type', 'video') == 'video'
        original_infodict = info_dict

        if 'format' not in info_dict and 'ext' in info_dict:
            info_dict['format'] = info_dict['ext']

        # This is mostly just for backward compatibility of process_info
        # As a side-effect, this allows for format-specific filters
        if self._match_entry(info_dict) is not None:
            info_dict['__write_download_archive'] = 'ignore'
            return

        # Does nothing under normal operation - for backward compatibility of process_info
        self.post_extract(info_dict)
        self._num_downloads += 1

        # info_dict['_filename'] needs to be set for backward compatibility
        info_dict['_filename'] = full_filename = self.prepare_filename(info_dict, warn=True)
        temp_filename = self.prepare_filename(info_dict, 'temp')
        files_to_move = {}

        # Forced printings
        self.__forced_printings(info_dict, full_filename, incomplete=('format' not in info_dict))

        if self.params.get('simulate'):
            info_dict['__write_download_archive'] = self.params.get('force_write_download_archive')
            return

        if full_filename is None:
            return
        if not self._ensure_dir_exists(encodeFilename(full_filename)):
            return
        if not self._ensure_dir_exists(encodeFilename(temp_filename)):
            return

        if self._write_description('video', info_dict,
                                   self.prepare_filename(info_dict, 'description')) is None:
            return

        sub_files = self._write_subtitles(info_dict, temp_filename)
        if sub_files is None:
            return
        files_to_move.update(dict(sub_files))

        thumb_files = self._write_thumbnails(
            'video', info_dict, temp_filename, self.prepare_filename(info_dict, 'thumbnail'))
        if thumb_files is None:
            return
        files_to_move.update(dict(thumb_files))

        infofn = self.prepare_filename(info_dict, 'infojson')
        _infojson_written = self._write_info_json('video', info_dict, infofn)
        if _infojson_written:
            info_dict['infojson_filename'] = infofn
            # For backward compatibility, even though it was a private field
            info_dict['__infojson_filename'] = infofn
        elif _infojson_written is None:
            return

        # Note: Annotations are deprecated
        annofn = None
        if self.params.get('writeannotations', False):
            annofn = self.prepare_filename(info_dict, 'annotation')
        if annofn:
            if not self._ensure_dir_exists(encodeFilename(annofn)):
                return
            if not self.params.get('overwrites', True) and os.path.exists(encodeFilename(annofn)):
                self.to_screen('[info] Video annotations are already present')
            elif not info_dict.get('annotations'):
                self.report_warning('There are no annotations to write.')
            else:
                try:
                    self.to_screen('[info] Writing video annotations to: ' + annofn)
                    with io.open(encodeFilename(annofn), 'w', encoding='utf-8') as annofile:
                        annofile.write(info_dict['annotations'])
                except (KeyError, TypeError):
                    self.report_warning('There are no annotations to write.')
                except (OSError, IOError):
                    self.report_error('Cannot write annotations file: ' + annofn)
                    return

        # Write internet shortcut files
        def _write_link_file(link_type):
            url = try_get(info_dict['webpage_url'], iri_to_uri)
            if not url:
                self.report_warning(
                    f'Cannot write internet shortcut file because the actual URL of "{info_dict["webpage_url"]}" is unknown')
                return True
            linkfn = replace_extension(self.prepare_filename(info_dict, 'link'), link_type, info_dict.get('ext'))
            if not self._ensure_dir_exists(encodeFilename(linkfn)):
                return False
            if self.params.get('overwrites', True) and os.path.exists(encodeFilename(linkfn)):
                self.to_screen(f'[info] Internet shortcut (.{link_type}) is already present')
                return True
            try:
                self.to_screen(f'[info] Writing internet shortcut (.{link_type}) to: {linkfn}')
                with io.open(encodeFilename(to_high_limit_path(linkfn)), 'w', encoding='utf-8',
                             newline='\r\n' if link_type == 'url' else '\n') as linkfile:
                    template_vars = {'url': url}
                    if link_type == 'desktop':
                        template_vars['filename'] = linkfn[:-(len(link_type) + 1)]
                    linkfile.write(LINK_TEMPLATES[link_type] % template_vars)
            except (OSError, IOError):
                self.report_error(f'Cannot write internet shortcut {linkfn}')
                return False
            return True

        write_links = {
            'url': self.params.get('writeurllink'),
            'webloc': self.params.get('writewebloclink'),
            'desktop': self.params.get('writedesktoplink'),
        }
        if self.params.get('writelink'):
            link_type = ('webloc' if sys.platform == 'darwin'
                         else 'desktop' if sys.platform.startswith('linux')
                         else 'url')
            write_links[link_type] = True

        if any(should_write and not _write_link_file(link_type)
               for link_type, should_write in write_links.items()):
            return

        def replace_info_dict(new_info):
            nonlocal info_dict
            if new_info == info_dict:
                return
            info_dict.clear()
            info_dict.update(new_info)

        try:
            new_info, files_to_move = self.pre_process(info_dict, 'before_dl', files_to_move)
            replace_info_dict(new_info)
        except PostProcessingError as err:
            self.report_error('Preprocessing: %s' % str(err))
            return

        if self.params.get('skip_download'):
            info_dict['filepath'] = temp_filename
            info_dict['__finaldir'] = os.path.dirname(os.path.abspath(encodeFilename(full_filename)))
            info_dict['__files_to_move'] = files_to_move
            replace_info_dict(self.run_pp(MoveFilesAfterDownloadPP(self, False), info_dict))
            info_dict['__write_download_archive'] = self.params.get('force_write_download_archive')
        else:
            # Download
            info_dict.setdefault('__postprocessors', [])
            try:

                def existing_video_file(*filepaths):
                    ext = info_dict.get('ext')
                    converted = lambda file: replace_extension(file, self.params.get('final_ext') or ext, ext)
                    file = self.existing_file(itertools.chain(*zip(map(converted, filepaths), filepaths)),
                                              default_overwrite=False)
                    if file:
                        info_dict['ext'] = os.path.splitext(file)[1][1:]
                    return file

                success = True
                if info_dict.get('requested_formats') is not None:

                    def compatible_formats(formats):
                        # TODO: some formats actually allow this (mkv, webm, ogg, mp4), but not all of them.
                        video_formats = [format for format in formats if format.get('vcodec') != 'none']
                        audio_formats = [format for format in formats if format.get('acodec') != 'none']
                        if len(video_formats) > 2 or len(audio_formats) > 2:
                            return False

                        # Check extension
                        exts = set(format.get('ext') for format in formats)
                        COMPATIBLE_EXTS = (
                            set(('mp3', 'mp4', 'm4a', 'm4p', 'm4b', 'm4r', 'm4v', 'ismv', 'isma')),
                            set(('webm',)),
                        )
                        for ext_sets in COMPATIBLE_EXTS:
                            if ext_sets.issuperset(exts):
                                return True
                        # TODO: Check acodec/vcodec
                        return False

                    requested_formats = info_dict['requested_formats']
                    old_ext = info_dict['ext']
                    if self.params.get('merge_output_format') is None:
                        if not compatible_formats(requested_formats):
                            info_dict['ext'] = 'mkv'
                            self.report_warning(
                                'Requested formats are incompatible for merge and will be merged into mkv')
                        if (info_dict['ext'] == 'webm'
                                and info_dict.get('thumbnails')
                                # check with type instead of pp_key, __name__, or isinstance
                                # since we dont want any custom PPs to trigger this
                                and any(type(pp) == EmbedThumbnailPP for pp in self._pps['post_process'])):
                            info_dict['ext'] = 'mkv'
                            self.report_warning(
                                'webm doesn\'t support embedding a thumbnail, mkv will be used')
                    new_ext = info_dict['ext']

                    def correct_ext(filename, ext=new_ext):
                        if filename == '-':
                            return filename
                        filename_real_ext = os.path.splitext(filename)[1][1:]
                        filename_wo_ext = (
                            os.path.splitext(filename)[0]
                            if filename_real_ext in (old_ext, new_ext)
                            else filename)
                        return '%s.%s' % (filename_wo_ext, ext)

                    # Ensure filename always has a correct extension for successful merge
                    full_filename = correct_ext(full_filename)
                    temp_filename = correct_ext(temp_filename)
                    dl_filename = existing_video_file(full_filename, temp_filename)
                    info_dict['__real_download'] = False

                    downloaded = []
                    merger = FFmpegMergerPP(self)

                    fd = get_suitable_downloader(info_dict, self.params, to_stdout=temp_filename == '-')
                    if dl_filename is not None:
                        self.report_file_already_downloaded(dl_filename)
                    elif fd:
                        for f in requested_formats if fd != FFmpegFD else []:
                            f['filepath'] = fname = prepend_extension(
                                correct_ext(temp_filename, info_dict['ext']),
                                'f%s' % f['format_id'], info_dict['ext'])
                            downloaded.append(fname)
                        info_dict['url'] = '\n'.join(f['url'] for f in requested_formats)
                        success, real_download = self.dl(temp_filename, info_dict)
                        info_dict['__real_download'] = real_download
                    else:
                        if self.params.get('allow_unplayable_formats'):
                            self.report_warning(
                                'You have requested merging of multiple formats '
                                'while also allowing unplayable formats to be downloaded. '
                                'The formats won\'t be merged to prevent data corruption.')
                        elif not merger.available:
                            msg = 'You have requested merging of multiple formats but ffmpeg is not installed'
                            if not self.params.get('ignoreerrors'):
                                self.report_error(f'{msg}. Aborting due to --abort-on-error')
                                return
                            self.report_warning(f'{msg}. The formats won\'t be merged')

                        if temp_filename == '-':
                            reason = ('using a downloader other than ffmpeg' if FFmpegFD.can_merge_formats(info_dict, self.params)
                                      else 'but the formats are incompatible for simultaneous download' if merger.available
                                      else 'but ffmpeg is not installed')
                            self.report_warning(
                                f'You have requested downloading multiple formats to stdout {reason}. '
                                'The formats will be streamed one after the other')
                            fname = temp_filename
                        for f in requested_formats:
                            new_info = dict(info_dict)
                            del new_info['requested_formats']
                            new_info.update(f)
                            if temp_filename != '-':
                                fname = prepend_extension(
                                    correct_ext(temp_filename, new_info['ext']),
                                    'f%s' % f['format_id'], new_info['ext'])
                                if not self._ensure_dir_exists(fname):
                                    return
                                f['filepath'] = fname
                                downloaded.append(fname)
                            partial_success, real_download = self.dl(fname, new_info)
                            info_dict['__real_download'] = info_dict['__real_download'] or real_download
                            success = success and partial_success

                    if downloaded and merger.available and not self.params.get('allow_unplayable_formats'):
                        info_dict['__postprocessors'].append(merger)
                        info_dict['__files_to_merge'] = downloaded
                        # Even if there were no downloads, it is being merged only now
                        info_dict['__real_download'] = True
                    else:
                        for file in downloaded:
                            files_to_move[file] = None
                else:
                    # Just a single file
                    dl_filename = existing_video_file(full_filename, temp_filename)
                    if dl_filename is None or dl_filename == temp_filename:
                        # dl_filename == temp_filename could mean that the file was partially downloaded with --no-part.
                        # So we should try to resume the download
                        success, real_download = self.dl(temp_filename, info_dict)
                        info_dict['__real_download'] = real_download
                    else:
                        self.report_file_already_downloaded(dl_filename)

                dl_filename = dl_filename or temp_filename
                info_dict['__finaldir'] = os.path.dirname(os.path.abspath(encodeFilename(full_filename)))

            except network_exceptions as err:
                self.report_error('unable to download video data: %s' % error_to_compat_str(err))
                return
            except (OSError, IOError) as err:
                raise UnavailableVideoError(err)
            except (ContentTooShortError, ) as err:
                self.report_error('content too short (expected %s bytes and served %s)' % (err.expected, err.downloaded))
                return

            if success and full_filename != '-':

                def fixup():
                    do_fixup = True
                    fixup_policy = self.params.get('fixup')
                    vid = info_dict['id']

                    if fixup_policy in ('ignore', 'never'):
                        return
                    elif fixup_policy == 'warn':
                        do_fixup = False
                    elif fixup_policy != 'force':
                        assert fixup_policy in ('detect_or_warn', None)
                        if not info_dict.get('__real_download'):
                            do_fixup = False

                    def ffmpeg_fixup(cndn, msg, cls):
                        if not cndn:
                            return
                        if not do_fixup:
                            self.report_warning(f'{vid}: {msg}')
                            return
                        pp = cls(self)
                        if pp.available:
                            info_dict['__postprocessors'].append(pp)
                        else:
                            self.report_warning(f'{vid}: {msg}. Install ffmpeg to fix this automatically')

                    stretched_ratio = info_dict.get('stretched_ratio')
                    ffmpeg_fixup(
                        stretched_ratio not in (1, None),
                        f'Non-uniform pixel ratio {stretched_ratio}',
                        FFmpegFixupStretchedPP)

                    ffmpeg_fixup(
                        (info_dict.get('requested_formats') is None
                         and info_dict.get('container') == 'm4a_dash'
                         and info_dict.get('ext') == 'm4a'),
                        'writing DASH m4a. Only some players support this container',
                        FFmpegFixupM4aPP)

                    downloader = get_suitable_downloader(info_dict, self.params) if 'protocol' in info_dict else None
                    downloader = downloader.__name__ if downloader else None

                    if info_dict.get('requested_formats') is None:  # Not necessary if doing merger
                        ffmpeg_fixup(downloader == 'HlsFD',
                                     'Possible MPEG-TS in MP4 container or malformed AAC timestamps',
                                     FFmpegFixupM3u8PP)
                        ffmpeg_fixup(info_dict.get('is_live') and downloader == 'DashSegmentsFD',
                                     'Possible duplicate MOOV atoms', FFmpegFixupDuplicateMoovPP)

                    ffmpeg_fixup(downloader == 'WebSocketFragmentFD', 'Malformed timestamps detected', FFmpegFixupTimestampPP)
                    ffmpeg_fixup(downloader == 'WebSocketFragmentFD', 'Malformed duration detected', FFmpegFixupDurationPP)

                fixup()
                try:
                    replace_info_dict(self.post_process(dl_filename, info_dict, files_to_move))
                except PostProcessingError as err:
                    self.report_error('Postprocessing: %s' % str(err))
                    return
                try:
                    for ph in self._post_hooks:
                        ph(info_dict['filepath'])
                except Exception as err:
                    self.report_error('post hooks: %s' % str(err))
                    return
                info_dict['__write_download_archive'] = True

        if self.params.get('force_write_download_archive'):
            info_dict['__write_download_archive'] = True

        # Make sure the info_dict was modified in-place
        assert info_dict is original_infodict

        max_downloads = self.params.get('max_downloads')
        if max_downloads is not None and self._num_downloads >= int(max_downloads):
            raise MaxDownloadsReached()

    def __download_wrapper(self, func):
        @functools.wraps(func)
        def wrapper(*args, **kwargs):
            try:
                res = func(*args, **kwargs)
            except UnavailableVideoError as e:
                self.report_error(e)
            except MaxDownloadsReached as e:
                self.to_screen(f'[info] {e}')
                raise
            except DownloadCancelled as e:
                self.to_screen(f'[info] {e}')
                if not self.params.get('break_per_url'):
                    raise
            else:
                if self.params.get('dump_single_json', False):
                    self.post_extract(res)
                    self.to_stdout(json.dumps(self.sanitize_info(res)))
        return wrapper

    def download(self, url_list):
        """Download a given list of URLs."""
        url_list = variadic(url_list)  # Passing a single URL is a common mistake
        outtmpl = self.outtmpl_dict['default']
        if (len(url_list) > 1
                and outtmpl != '-'
                and '%' not in outtmpl
                and self.params.get('max_downloads') != 1):
            raise SameFileError(outtmpl)

        for url in url_list:
            self.__download_wrapper(self.extract_info)(
                url, force_generic_extractor=self.params.get('force_generic_extractor', False))

        return self._download_retcode

    def download_with_info_file(self, info_filename):
        with contextlib.closing(fileinput.FileInput(
                [info_filename], mode='r',
                openhook=fileinput.hook_encoded('utf-8'))) as f:
            # FileInput doesn't have a read method, we can't call json.load
            info = self.sanitize_info(json.loads('\n'.join(f)), self.params.get('clean_infojson', True))
        try:
            self.__download_wrapper(self.process_ie_result)(info, download=True)
        except (DownloadError, EntryNotInPlaylist, ReExtractInfo) as e:
            if not isinstance(e, EntryNotInPlaylist):
                self.to_stderr('\r')
            webpage_url = info.get('webpage_url')
            if webpage_url is not None:
                self.report_warning(f'The info failed to download: {e}; trying with URL {webpage_url}')
                return self.download([webpage_url])
            else:
                raise
        return self._download_retcode

    @staticmethod
    def sanitize_info(info_dict, remove_private_keys=False):
        ''' Sanitize the infodict for converting to json '''
        if info_dict is None:
            return info_dict
        info_dict.setdefault('epoch', int(time.time()))
        info_dict.setdefault('_type', 'video')

        if remove_private_keys:
            reject = lambda k, v: v is None or (k.startswith('_') and k != '_type') or k in {
                'requested_downloads', 'requested_formats', 'requested_subtitles', 'requested_entries',
                'entries', 'filepath', 'infojson_filename', 'original_url', 'playlist_autonumber',
            }
        else:
            reject = lambda k, v: False

        def filter_fn(obj):
            if isinstance(obj, dict):
                return {k: filter_fn(v) for k, v in obj.items() if not reject(k, v)}
            elif isinstance(obj, (list, tuple, set, LazyList)):
                return list(map(filter_fn, obj))
            elif obj is None or isinstance(obj, (str, int, float, bool)):
                return obj
            else:
                return repr(obj)

        return filter_fn(info_dict)

    @staticmethod
    def filter_requested_info(info_dict, actually_filter=True):
        ''' Alias of sanitize_info for backward compatibility '''
        return YoutubeDL.sanitize_info(info_dict, actually_filter)

    @staticmethod
    def post_extract(info_dict):
        def actual_post_extract(info_dict):
            if info_dict.get('_type') in ('playlist', 'multi_video'):
                for video_dict in info_dict.get('entries', {}):
                    actual_post_extract(video_dict or {})
                return

            post_extractor = info_dict.pop('__post_extractor', None) or (lambda: {})
            info_dict.update(post_extractor())

        actual_post_extract(info_dict or {})

    def run_pp(self, pp, infodict):
        files_to_delete = []
        if '__files_to_move' not in infodict:
            infodict['__files_to_move'] = {}
        try:
            files_to_delete, infodict = pp.run(infodict)
        except PostProcessingError as e:
            # Must be True and not 'only_download'
            if self.params.get('ignoreerrors') is True:
                self.report_error(e)
                return infodict
            raise

        if not files_to_delete:
            return infodict
        if self.params.get('keepvideo', False):
            for f in files_to_delete:
                infodict['__files_to_move'].setdefault(f, '')
        else:
            for old_filename in set(files_to_delete):
                self.to_screen('Deleting original file %s (pass -k to keep)' % old_filename)
                try:
                    os.remove(encodeFilename(old_filename))
                except (IOError, OSError):
                    self.report_warning('Unable to remove downloaded original file')
                if old_filename in infodict['__files_to_move']:
                    del infodict['__files_to_move'][old_filename]
        return infodict

    def run_all_pps(self, key, info, *, additional_pps=None):
        self._forceprint(key, info)
        for pp in (additional_pps or []) + self._pps[key]:
            info = self.run_pp(pp, info)
        return info

    def pre_process(self, ie_info, key='pre_process', files_to_move=None):
        info = dict(ie_info)
        info['__files_to_move'] = files_to_move or {}
        info = self.run_all_pps(key, info)
        return info, info.pop('__files_to_move', None)

    def post_process(self, filename, info, files_to_move=None):
        """Run all the postprocessors on the given file."""
        info['filepath'] = filename
        info['__files_to_move'] = files_to_move or {}
        info = self.run_all_pps('post_process', info, additional_pps=info.get('__postprocessors'))
        info = self.run_pp(MoveFilesAfterDownloadPP(self), info)
        del info['__files_to_move']
        return self.run_all_pps('after_move', info)

    def _make_archive_id(self, info_dict):
        video_id = info_dict.get('id')
        if not video_id:
            return
        # Future-proof against any change in case
        # and backwards compatibility with prior versions
        extractor = info_dict.get('extractor_key') or info_dict.get('ie_key')  # key in a playlist
        if extractor is None:
            url = str_or_none(info_dict.get('url'))
            if not url:
                return
            # Try to find matching extractor for the URL and take its ie_key
            for ie_key, ie in self._ies.items():
                if ie.suitable(url):
                    extractor = ie_key
                    break
            else:
                return
        return '%s %s' % (extractor.lower(), video_id)

    def in_download_archive(self, info_dict):
        fn = self.params.get('download_archive')
        if fn is None:
            return False

        vid_id = self._make_archive_id(info_dict)
        if not vid_id:
            return False  # Incomplete video information

        return vid_id in self.archive

    def record_download_archive(self, info_dict):
        fn = self.params.get('download_archive')
        if fn is None:
            return
        vid_id = self._make_archive_id(info_dict)
        assert vid_id
        self.write_debug(f'Adding to archive: {vid_id}')
        with locked_file(fn, 'a', encoding='utf-8') as archive_file:
            archive_file.write(vid_id + '\n')
        self.archive.add(vid_id)

    @staticmethod
    def format_resolution(format, default='unknown'):
        if format.get('vcodec') == 'none' and format.get('acodec') != 'none':
            return 'audio only'
        if format.get('resolution') is not None:
            return format['resolution']
        if format.get('width') and format.get('height'):
            return '%dx%d' % (format['width'], format['height'])
        elif format.get('height'):
            return '%sp' % format['height']
        elif format.get('width'):
            return '%dx?' % format['width']
        return default

    def _list_format_headers(self, *headers):
        if self.params.get('listformats_table', True) is not False:
            return [self._format_screen(header, self.Styles.HEADERS) for header in headers]
        return headers

    def _format_note(self, fdict):
        res = ''
        if fdict.get('ext') in ['f4f', 'f4m']:
            res += '(unsupported)'
        if fdict.get('language'):
            if res:
                res += ' '
            res += '[%s]' % fdict['language']
        if fdict.get('format_note') is not None:
            if res:
                res += ' '
            res += fdict['format_note']
        if fdict.get('tbr') is not None:
            if res:
                res += ', '
            res += '%4dk' % fdict['tbr']
        if fdict.get('container') is not None:
            if res:
                res += ', '
            res += '%s container' % fdict['container']
        if (fdict.get('vcodec') is not None
                and fdict.get('vcodec') != 'none'):
            if res:
                res += ', '
            res += fdict['vcodec']
            if fdict.get('vbr') is not None:
                res += '@'
        elif fdict.get('vbr') is not None and fdict.get('abr') is not None:
            res += 'video@'
        if fdict.get('vbr') is not None:
            res += '%4dk' % fdict['vbr']
        if fdict.get('fps') is not None:
            if res:
                res += ', '
            res += '%sfps' % fdict['fps']
        if fdict.get('acodec') is not None:
            if res:
                res += ', '
            if fdict['acodec'] == 'none':
                res += 'video only'
            else:
                res += '%-5s' % fdict['acodec']
        elif fdict.get('abr') is not None:
            if res:
                res += ', '
            res += 'audio'
        if fdict.get('abr') is not None:
            res += '@%3dk' % fdict['abr']
        if fdict.get('asr') is not None:
            res += ' (%5dHz)' % fdict['asr']
        if fdict.get('filesize') is not None:
            if res:
                res += ', '
            res += format_bytes(fdict['filesize'])
        elif fdict.get('filesize_approx') is not None:
            if res:
                res += ', '
            res += '~' + format_bytes(fdict['filesize_approx'])
        return res

    def render_formats_table(self, info_dict):
        if not info_dict.get('formats') and not info_dict.get('url'):
            return None

        formats = info_dict.get('formats', [info_dict])
        if not self.params.get('listformats_table', True) is not False:
            table = [
                [
                    format_field(f, 'format_id'),
                    format_field(f, 'ext'),
                    self.format_resolution(f),
                    self._format_note(f)
                ] for f in formats if f.get('preference') is None or f['preference'] >= -1000]
            return render_table(['format code', 'extension', 'resolution', 'note'], table, extra_gap=1)

        delim = self._format_screen('\u2502', self.Styles.DELIM, '|', test_encoding=True)
        table = [
            [
                self._format_screen(format_field(f, 'format_id'), self.Styles.ID),
                format_field(f, 'ext'),
                format_field(f, func=self.format_resolution, ignore=('audio only', 'images')),
                format_field(f, 'fps', '\t%d'),
                format_field(f, 'dynamic_range', '%s', ignore=(None, 'SDR')).replace('HDR', ''),
                delim,
                format_field(f, 'filesize', ' \t%s', func=format_bytes) + format_field(f, 'filesize_approx', '~\t%s', func=format_bytes),
                format_field(f, 'tbr', '\t%dk'),
                shorten_protocol_name(f.get('protocol', '')),
                delim,
                format_field(f, 'vcodec', default='unknown').replace(
                    'none', 'images' if f.get('acodec') == 'none'
                            else self._format_screen('audio only', self.Styles.SUPPRESS)),
                format_field(f, 'vbr', '\t%dk'),
                format_field(f, 'acodec', default='unknown').replace(
                    'none', '' if f.get('vcodec') == 'none'
                            else self._format_screen('video only', self.Styles.SUPPRESS)),
                format_field(f, 'abr', '\t%dk'),
                format_field(f, 'asr', '\t%dHz'),
                join_nonempty(
                    self._format_screen('UNSUPPORTED', 'light red') if f.get('ext') in ('f4f', 'f4m') else None,
                    format_field(f, 'language', '[%s]'),
                    join_nonempty(format_field(f, 'format_note'),
                                  format_field(f, 'container', ignore=(None, f.get('ext'))),
                                  delim=', '),
                    delim=' '),
            ] for f in formats if f.get('preference') is None or f['preference'] >= -1000]
        header_line = self._list_format_headers(
            'ID', 'EXT', 'RESOLUTION', '\tFPS', 'HDR', delim, '\tFILESIZE', '\tTBR', 'PROTO',
            delim, 'VCODEC', '\tVBR', 'ACODEC', '\tABR', '\tASR', 'MORE INFO')

        return render_table(
            header_line, table, hide_empty=True,
            delim=self._format_screen('\u2500', self.Styles.DELIM, '-', test_encoding=True))

    def render_thumbnails_table(self, info_dict):
        thumbnails = list(info_dict.get('thumbnails') or [])
        if not thumbnails:
            return None
        return render_table(
            self._list_format_headers('ID', 'Width', 'Height', 'URL'),
            [[t.get('id'), t.get('width', 'unknown'), t.get('height', 'unknown'), t['url']] for t in thumbnails])

    def render_subtitles_table(self, video_id, subtitles):
        def _row(lang, formats):
            exts, names = zip(*((f['ext'], f.get('name') or 'unknown') for f in reversed(formats)))
            if len(set(names)) == 1:
                names = [] if names[0] == 'unknown' else names[:1]
            return [lang, ', '.join(names), ', '.join(exts)]

        if not subtitles:
            return None
        return render_table(
            self._list_format_headers('Language', 'Name', 'Formats'),
            [_row(lang, formats) for lang, formats in subtitles.items()],
            hide_empty=True)

    def __list_table(self, video_id, name, func, *args):
        table = func(*args)
        if not table:
            self.to_screen(f'{video_id} has no {name}')
            return
        self.to_screen(f'[info] Available {name} for {video_id}:')
        self.to_stdout(table)

    def list_formats(self, info_dict):
        self.__list_table(info_dict['id'], 'formats', self.render_formats_table, info_dict)

    def list_thumbnails(self, info_dict):
        self.__list_table(info_dict['id'], 'thumbnails', self.render_thumbnails_table, info_dict)

    def list_subtitles(self, video_id, subtitles, name='subtitles'):
        self.__list_table(video_id, name, self.render_subtitles_table, video_id, subtitles)

    def urlopen(self, req):
        return self.default_session.urlopen(req)

    def print_debug_header(self):
        if not self.params.get('verbose'):
            return

        def get_encoding(stream):
            ret = str(getattr(stream, 'encoding', 'missing (%s)' % type(stream).__name__))
            if not supports_terminal_sequences(stream):
                from .compat import WINDOWS_VT_MODE
                ret += ' (No VT)' if WINDOWS_VT_MODE is False else ' (No ANSI)'
            return ret

        encoding_str = 'Encodings: locale %s, fs %s, out %s, err %s, pref %s' % (
            locale.getpreferredencoding(),
            sys.getfilesystemencoding(),
            get_encoding(self._out_files['screen']), get_encoding(self._out_files['error']),
            self.get_encoding())

        logger = self.params.get('logger')
        if logger:
            write_debug = lambda msg: logger.debug(f'[debug] {msg}')
            write_debug(encoding_str)
        else:
            write_string(f'[debug] {encoding_str}\n', encoding=None)
            write_debug = lambda msg: self._write_string(f'[debug] {msg}\n')

        source = detect_variant()
        write_debug(join_nonempty(
            'yt-dlp version', __version__,
            f'[{RELEASE_GIT_HEAD}]' if RELEASE_GIT_HEAD else '',
            '' if source == 'unknown' else f'({source})',
            delim=' '))
        if not _LAZY_LOADER:
            if os.environ.get('YTDLP_NO_LAZY_EXTRACTORS'):
                write_debug('Lazy loading extractors is forcibly disabled')
            else:
                write_debug('Lazy loading extractors is disabled')
        if plugin_extractors or plugin_postprocessors:
            write_debug('Plugins: %s' % [
                '%s%s' % (klass.__name__, '' if klass.__name__ == name else f' as {name}')
                for name, klass in itertools.chain(plugin_extractors.items(), plugin_postprocessors.items())])
        if self.params.get('compat_opts'):
            write_debug('Compatibility options: %s' % ', '.join(self.params.get('compat_opts')))

        if source == 'source':
            try:
                sp = Popen(
                    ['git', 'rev-parse', '--short', 'HEAD'],
                    stdout=subprocess.PIPE, stderr=subprocess.PIPE,
                    cwd=os.path.dirname(os.path.abspath(__file__)))
                out, err = sp.communicate_or_kill()
                out = out.decode().strip()
                if re.match('[0-9a-f]+', out):
                    write_debug('Git HEAD: %s' % out)
            except Exception:
                try:
                    sys.exc_clear()
                except Exception:
                    pass

        def python_implementation():
            impl_name = platform.python_implementation()
            if impl_name == 'PyPy' and hasattr(sys, 'pypy_version_info'):
                return impl_name + ' version %d.%d.%d' % sys.pypy_version_info[:3]
            return impl_name

        write_debug('Python version %s (%s %s) - %s' % (
            platform.python_version(),
            python_implementation(),
            platform.architecture()[0],
            platform_name()))

        exe_versions, ffmpeg_features = FFmpegPostProcessor.get_versions_and_features(self)
        ffmpeg_features = {key for key, val in ffmpeg_features.items() if val}
        if ffmpeg_features:
            exe_versions['ffmpeg'] += ' (%s)' % ','.join(ffmpeg_features)

        exe_versions['rtmpdump'] = rtmpdump_version()
        exe_versions['phantomjs'] = PhantomJSwrapper._version()
        exe_str = ', '.join(
            f'{exe} {v}' for exe, v in sorted(exe_versions.items()) if v
        ) or 'none'
        write_debug('exe versions: %s' % exe_str)

        from .downloader.websocket import has_websockets
        from .postprocessor.embedthumbnail import has_mutagen
        from .cookies import SQLITE_AVAILABLE, SECRETSTORAGE_AVAILABLE
        from .networking import has_urllib3
        lib_str = join_nonempty(
            compat_brotli and compat_brotli.__name__,
            has_certifi and 'certifi',
            compat_pycrypto_AES and compat_pycrypto_AES.__name__.split('.')[0],
            SECRETSTORAGE_AVAILABLE and 'secretstorage',
            has_mutagen and 'mutagen',
            SQLITE_AVAILABLE and 'sqlite',
            has_websockets and 'websockets',
            has_urllib3 and 'urllib3',
            delim=', ') or 'none'
        write_debug('Optional libraries: %s' % lib_str)

        for handler in self.default_session.handlers:
            if hasattr(handler, 'proxy'):
                write_debug(f'Proxy: {handler.proxy}')
                break

        # Not implemented
        if False and self.params.get('call_home'):
            ipaddr = self.urlopen('https://yt-dl.org/ip').read().decode('utf-8')
            write_debug('Public IP address: %s' % ipaddr)
            latest_version = self.urlopen(
                'https://yt-dl.org/latest/version').read().decode('utf-8')
            if version_tuple(latest_version) > version_tuple(__version__):
                self.report_warning(
                    'You are using an outdated version (newest version: %s)! '
                    'See https://yt-dl.org/update if you need help updating.' %
                    latest_version)

    @property
    def _opener(self):
        """
        Create an urllib opener lazily.
        This is for backwards compatability only.
        """
        for handler in self.default_session.handlers:
            if isinstance(handler, UrllibRH):
                return handler.get_opener(self.default_session.get_default_proxy())

    def make_RHManager(self, handlers):
        params = {
            'cookiejar': self.cookiejar,
            'verbose': self.params.get('debug_printtraffic'),
        }
        manager = RHManager(self)
<<<<<<< HEAD
        for handler_class in REQUEST_HANDLERS:
=======
        for handler_class in handlers:
>>>>>>> a5b89b18
            if not handler_class:
                continue
            handler = handler_class(self, params)
            manager.add_handler(handler)
        return manager

    @property
    def cookiejar(self):
        if not self._cookiejar:
            opts_cookiesfrombrowser = self.params.get('cookiesfrombrowser')
            opts_cookiefile = self.params.get('cookiefile')
            self._cookiejar = load_cookies(opts_cookiefile, opts_cookiesfrombrowser, self)
        return self._cookiejar

    def encode(self, s):
        if isinstance(s, bytes):
            return s  # Already encoded

        try:
            return s.encode(self.get_encoding())
        except UnicodeEncodeError as err:
            err.reason = err.reason + '. Check your system encoding configuration or use the --encoding option.'
            raise

    def get_encoding(self):
        encoding = self.params.get('encoding')
        if encoding is None:
            encoding = preferredencoding()
        return encoding

    def _write_info_json(self, label, ie_result, infofn, overwrite=None):
        ''' Write infojson and returns True = written, 'exists' = Already exists, False = skip, None = error '''
        if overwrite is None:
            overwrite = self.params.get('overwrites', True)
        if not self.params.get('writeinfojson'):
            return False
        elif not infofn:
            self.write_debug(f'Skipping writing {label} infojson')
            return False
        elif not self._ensure_dir_exists(infofn):
            return None
        elif not overwrite and os.path.exists(infofn):
            self.to_screen(f'[info] {label.title()} metadata is already present')
            return 'exists'

        self.to_screen(f'[info] Writing {label} metadata as JSON to: {infofn}')
        try:
            write_json_file(self.sanitize_info(ie_result, self.params.get('clean_infojson', True)), infofn)
            return True
        except (OSError, IOError):
            self.report_error(f'Cannot write {label} metadata to JSON file {infofn}')
            return None

    def _write_description(self, label, ie_result, descfn):
        ''' Write description and returns True = written, False = skip, None = error '''
        if not self.params.get('writedescription'):
            return False
        elif not descfn:
            self.write_debug(f'Skipping writing {label} description')
            return False
        elif not self._ensure_dir_exists(descfn):
            return None
        elif not self.params.get('overwrites', True) and os.path.exists(descfn):
            self.to_screen(f'[info] {label.title()} description is already present')
        elif ie_result.get('description') is None:
            self.report_warning(f'There\'s no {label} description to write')
            return False
        else:
            try:
                self.to_screen(f'[info] Writing {label} description to: {descfn}')
                with io.open(encodeFilename(descfn), 'w', encoding='utf-8') as descfile:
                    descfile.write(ie_result['description'])
            except (OSError, IOError):
                self.report_error(f'Cannot write {label} description file {descfn}')
                return None
        return True

    def _write_subtitles(self, info_dict, filename):
        ''' Write subtitles to file and return list of (sub_filename, final_sub_filename); or None if error'''
        ret = []
        subtitles = info_dict.get('requested_subtitles')
        if not subtitles or not (self.params.get('writesubtitles') or self.params.get('writeautomaticsub')):
            # subtitles download errors are already managed as troubles in relevant IE
            # that way it will silently go on when used with unsupporting IE
            return ret

        sub_filename_base = self.prepare_filename(info_dict, 'subtitle')
        if not sub_filename_base:
            self.to_screen('[info] Skipping writing video subtitles')
            return ret
        for sub_lang, sub_info in subtitles.items():
            sub_format = sub_info['ext']
            sub_filename = subtitles_filename(filename, sub_lang, sub_format, info_dict.get('ext'))
            sub_filename_final = subtitles_filename(sub_filename_base, sub_lang, sub_format, info_dict.get('ext'))
            existing_sub = self.existing_file((sub_filename_final, sub_filename))
            if existing_sub:
                self.to_screen(f'[info] Video subtitle {sub_lang}.{sub_format} is already present')
                sub_info['filepath'] = existing_sub
                ret.append((existing_sub, sub_filename_final))
                continue

            self.to_screen(f'[info] Writing video subtitles to: {sub_filename}')
            if sub_info.get('data') is not None:
                try:
                    # Use newline='' to prevent conversion of newline characters
                    # See https://github.com/ytdl-org/youtube-dl/issues/10268
                    with io.open(sub_filename, 'w', encoding='utf-8', newline='') as subfile:
                        subfile.write(sub_info['data'])
                    sub_info['filepath'] = sub_filename
                    ret.append((sub_filename, sub_filename_final))
                    continue
                except (OSError, IOError):
                    self.report_error(f'Cannot write video subtitles file {sub_filename}')
                    return None

            try:
                sub_copy = sub_info.copy()
                sub_copy.setdefault('http_headers', info_dict.get('http_headers'))
                self.dl(sub_filename, sub_copy, subtitle=True)
                sub_info['filepath'] = sub_filename
                ret.append((sub_filename, sub_filename_final))
            except (DownloadError, ExtractorError, IOError, OSError, ValueError) + network_exceptions as err:
                msg = f'Unable to download video subtitles for {sub_lang!r}: {err}'
                if self.params.get('ignoreerrors') is not True:  # False or 'only_download'
                    if not self.params.get('ignoreerrors'):
                        self.report_error(msg)
                    raise DownloadError(msg)
                self.report_warning(msg)
        return ret

    def _write_thumbnails(self, label, info_dict, filename, thumb_filename_base=None):
        ''' Write thumbnails to file and return list of (thumb_filename, final_thumb_filename) '''
        write_all = self.params.get('write_all_thumbnails', False)
        thumbnails, ret = [], []
        if write_all or self.params.get('writethumbnail', False):
            thumbnails = info_dict.get('thumbnails') or []
        multiple = write_all and len(thumbnails) > 1

        if thumb_filename_base is None:
            thumb_filename_base = filename
        if thumbnails and not thumb_filename_base:
            self.write_debug(f'Skipping writing {label} thumbnail')
            return ret

        for idx, t in list(enumerate(thumbnails))[::-1]:
            thumb_ext = (f'{t["id"]}.' if multiple else '') + determine_ext(t['url'], 'jpg')
            thumb_display_id = f'{label} thumbnail {t["id"]}'
            thumb_filename = replace_extension(filename, thumb_ext, info_dict.get('ext'))
            thumb_filename_final = replace_extension(thumb_filename_base, thumb_ext, info_dict.get('ext'))

            existing_thumb = self.existing_file((thumb_filename_final, thumb_filename))
            if existing_thumb:
                self.to_screen('[info] %s is already present' % (
                    thumb_display_id if multiple else f'{label} thumbnail').capitalize())
                t['filepath'] = existing_thumb
                ret.append((existing_thumb, thumb_filename_final))
            else:
                self.to_screen(f'[info] Downloading {thumb_display_id} ...')
                try:
                    uf = self.urlopen(Request(t['url'], headers=t.get('http_headers', {})))
                    self.to_screen(f'[info] Writing {thumb_display_id} to: {thumb_filename}')
                    with open(encodeFilename(thumb_filename), 'wb') as thumbf:
                        shutil.copyfileobj(uf, thumbf)
                    ret.append((thumb_filename, thumb_filename_final))
                    t['filepath'] = thumb_filename
                except network_exceptions as err:
                    thumbnails.pop(idx)
                    self.report_warning(f'Unable to download {thumb_display_id}: {err}')
            if ret and not write_all:
                break
        return ret<|MERGE_RESOLUTION|>--- conflicted
+++ resolved
@@ -664,7 +664,7 @@
         self.params['http_headers'] = UniqueHTTPHeaderStore(
             make_std_headers(), self.params.get('http_headers', {}))
 
-        self.default_session = self.make_RHManager(network_handlers)
+        self.default_session = self.make_RHManager(REQUEST_HANDLERS)
 
         if auto_init:
             if auto_init != 'no_verbose_header':
@@ -3731,11 +3731,7 @@
             'verbose': self.params.get('debug_printtraffic'),
         }
         manager = RHManager(self)
-<<<<<<< HEAD
-        for handler_class in REQUEST_HANDLERS:
-=======
         for handler_class in handlers:
->>>>>>> a5b89b18
             if not handler_class:
                 continue
             handler = handler_class(self, params)
