--- conflicted
+++ resolved
@@ -10,11 +10,7 @@
 
 from .fragment import FragmentFD
 from ..compat import functools
-<<<<<<< HEAD
-from ..networking.common import Request
-=======
 from ..networking import Request
->>>>>>> d05b35d7
 from ..postprocessor.ffmpeg import EXT_TO_OUT_FORMATS, FFmpegPostProcessor
 from ..utils import (
     Popen,
