import enum
import os.path
import re
import subprocess
import sys
import time

from .fragment import FragmentFD
from ..compat import functools
from ..postprocessor.ffmpeg import EXT_TO_OUT_FORMATS, FFmpegPostProcessor
from ..utils import (
    Popen,
    RetryManager,
    _configuration_args,
    check_executable,
    classproperty,
    cli_bool_option,
    cli_option,
    cli_valueless_option,
    determine_ext,
    encodeArgument,
    encodeFilename,
    find_available_port,
    handle_youtubedl_headers,
    remove_end,
    sanitized_Request,
    try_get,
    traverse_obj,
)


class Features(enum.Enum):
    TO_STDOUT = enum.auto()
    MULTIPLE_FORMATS = enum.auto()


class ExternalFD(FragmentFD):
    SUPPORTED_PROTOCOLS = ('http', 'https', 'ftp', 'ftps')
    SUPPORTED_FEATURES = ()
    _CAPTURE_STDERR = True

    def real_download(self, filename, info_dict):
        self.report_destination(filename)
        tmpfilename = self.temp_name(filename)

        try:
            started = time.time()
            retval = self._call_downloader(tmpfilename, info_dict)
        except KeyboardInterrupt:
            if not info_dict.get('is_live'):
                raise
            # Live stream downloading cancellation should be considered as
            # correct and expected termination thus all postprocessing
            # should take place
            retval = 0
            self.to_screen('[%s] Interrupted by user' % self.get_basename())

        if retval == 0:
            status = {
                'filename': filename,
                'status': 'finished',
                'elapsed': time.time() - started,
            }
            if filename != '-':
                fsize = os.path.getsize(encodeFilename(tmpfilename))
                self.to_screen(f'\r[{self.get_basename()}] Downloaded {fsize} bytes')
                self.try_rename(tmpfilename, filename)
                status.update({
                    'downloaded_bytes': fsize,
                    'total_bytes': fsize,
                })
            self._hook_progress(status, info_dict)
            return True
        else:
            self.to_stderr('\n')
            self.report_error('%s exited with code %d' % (
                self.get_basename(), retval))
            return False

    @classmethod
    def get_basename(cls):
        return cls.__name__[:-2].lower()

    @classproperty
    def EXE_NAME(cls):
        return cls.get_basename()

    @functools.cached_property
    def exe(self):
        return self.EXE_NAME

    @classmethod
    def available(cls, path=None):
        path = check_executable(
            cls.EXE_NAME if path in (None, cls.get_basename()) else path,
            [cls.AVAILABLE_OPT])
        if not path:
            return False
        cls.exe = path
        return path

    @classmethod
    def supports(cls, info_dict):
        return all((
            not info_dict.get('to_stdout') or Features.TO_STDOUT in cls.SUPPORTED_FEATURES,
            '+' not in info_dict['protocol'] or Features.MULTIPLE_FORMATS in cls.SUPPORTED_FEATURES,
            all(proto in cls.SUPPORTED_PROTOCOLS for proto in info_dict['protocol'].split('+')),
        ))

    @classmethod
    def can_download(cls, info_dict, path=None):
        return cls.available(path) and cls.supports(info_dict)

    def _option(self, command_option, param):
        return cli_option(self.params, command_option, param)

    def _bool_option(self, command_option, param, true_value='true', false_value='false', separator=None):
        return cli_bool_option(self.params, command_option, param, true_value, false_value, separator)

    def _valueless_option(self, command_option, param, expected_value=True):
        return cli_valueless_option(self.params, command_option, param, expected_value)

    def _configuration_args(self, keys=None, *args, **kwargs):
        return _configuration_args(
            self.get_basename(), self.params.get('external_downloader_args'), self.EXE_NAME,
            keys, *args, **kwargs)

    def _call_downloader(self, tmpfilename, info_dict):
        """ Either overwrite this or implement _make_cmd """
        cmd = [encodeArgument(a) for a in self._make_cmd(tmpfilename, info_dict)]

        self._debug_cmd(cmd)

        if 'fragments' not in info_dict:
<<<<<<< HEAD
            _, stderr, retcode = self._call_process(cmd, info_dict)
            if retcode == 0:
                self.to_stderr(stderr.decode('utf-8', 'replace'))
            return retcode
=======
            _, stderr, returncode = Popen.run(
                cmd, text=True, stderr=subprocess.PIPE if self._CAPTURE_STDERR else None)
            if returncode and stderr:
                self.to_stderr(stderr)
            return returncode
>>>>>>> 4080efeb

        skip_unavailable_fragments = self.params.get('skip_unavailable_fragments', True)

<<<<<<< HEAD
        count = 0
        while count <= fragment_retries:
            _, stderr, retcode = self._call_process(cmd, info_dict)
            if retcode == 0:
=======
        retry_manager = RetryManager(self.params.get('fragment_retries'), self.report_retry,
                                     frag_index=None, fatal=not skip_unavailable_fragments)
        for retry in retry_manager:
            _, stderr, returncode = Popen.run(cmd, text=True, stderr=subprocess.PIPE)
            if not returncode:
>>>>>>> 4080efeb
                break
            # TODO: Decide whether to retry based on error code
            # https://aria2.github.io/manual/en/html/aria2c.html#exit-status
            if stderr:
                self.to_stderr(stderr)
            retry.error = Exception()
            continue
        if not skip_unavailable_fragments and retry_manager.error:
            return -1

        decrypt_fragment = self.decrypter(info_dict)
        dest, _ = self.sanitize_open(tmpfilename, 'wb')
        for frag_index, fragment in enumerate(info_dict['fragments']):
            fragment_filename = '%s-Frag%d' % (tmpfilename, frag_index)
            try:
                src, _ = self.sanitize_open(fragment_filename, 'rb')
            except OSError as err:
                if skip_unavailable_fragments and frag_index > 1:
                    self.report_skip_fragment(frag_index, err)
                    continue
                self.report_error(f'Unable to open fragment {frag_index}; {err}')
                return -1
            dest.write(decrypt_fragment(fragment, src.read()))
            src.close()
            if not self.params.get('keep_fragments', False):
                self.try_remove(encodeFilename(fragment_filename))
        dest.close()
        self.try_remove(encodeFilename('%s.frag.urls' % tmpfilename))
        return 0

    def _call_process(self, cmd, info_dict):
        p = Popen(cmd, stderr=subprocess.PIPE)
        stdout, stderr = p.communicate_or_kill()
        return stdout, stderr, p.returncode


class CurlFD(ExternalFD):
    AVAILABLE_OPT = '-V'
    _CAPTURE_STDERR = False  # curl writes the progress to stderr

    def _make_cmd(self, tmpfilename, info_dict):
        cmd = [self.exe, '--location', '-o', tmpfilename, '--compressed']
        if info_dict.get('http_headers') is not None:
            for key, val in info_dict['http_headers'].items():
                cmd += ['--header', f'{key}: {val}']

        cmd += self._bool_option('--continue-at', 'continuedl', '-', '0')
        cmd += self._valueless_option('--silent', 'noprogress')
        cmd += self._valueless_option('--verbose', 'verbose')
        cmd += self._option('--limit-rate', 'ratelimit')
        retry = self._option('--retry', 'retries')
        if len(retry) == 2:
            if retry[1] in ('inf', 'infinite'):
                retry[1] = '2147483647'
            cmd += retry
        cmd += self._option('--max-filesize', 'max_filesize')
        cmd += self._option('--interface', 'source_address')
        cmd += self._option('--proxy', 'proxy')
        cmd += self._valueless_option('--insecure', 'nocheckcertificate')
        cmd += self._configuration_args()
        cmd += ['--', info_dict['url']]
        return cmd


class AxelFD(ExternalFD):
    AVAILABLE_OPT = '-V'

    def _make_cmd(self, tmpfilename, info_dict):
        cmd = [self.exe, '-o', tmpfilename]
        if info_dict.get('http_headers') is not None:
            for key, val in info_dict['http_headers'].items():
                cmd += ['-H', f'{key}: {val}']
        cmd += self._configuration_args()
        cmd += ['--', info_dict['url']]
        return cmd


class WgetFD(ExternalFD):
    AVAILABLE_OPT = '--version'

    def _make_cmd(self, tmpfilename, info_dict):
        cmd = [self.exe, '-O', tmpfilename, '-nv', '--no-cookies', '--compression=auto']
        if info_dict.get('http_headers') is not None:
            for key, val in info_dict['http_headers'].items():
                cmd += ['--header', f'{key}: {val}']
        cmd += self._option('--limit-rate', 'ratelimit')
        retry = self._option('--tries', 'retries')
        if len(retry) == 2:
            if retry[1] in ('inf', 'infinite'):
                retry[1] = '0'
            cmd += retry
        cmd += self._option('--bind-address', 'source_address')
        proxy = self.params.get('proxy')
        if proxy:
            for var in ('http_proxy', 'https_proxy'):
                cmd += ['--execute', f'{var}={proxy}']
        cmd += self._valueless_option('--no-check-certificate', 'nocheckcertificate')
        cmd += self._configuration_args()
        cmd += ['--', info_dict['url']]
        return cmd


class Aria2cFD(ExternalFD):
    AVAILABLE_OPT = '-v'
    SUPPORTED_PROTOCOLS = ('http', 'https', 'ftp', 'ftps', 'dash_frag_urls', 'm3u8_frag_urls')
    _ENABLE_PROGRESS = True

    @staticmethod
    def supports_manifest(manifest):
        UNSUPPORTED_FEATURES = [
            r'#EXT-X-BYTERANGE',  # playlists composed of byte ranges of media files [1]
            # 1. https://tools.ietf.org/html/draft-pantos-http-live-streaming-17#section-4.3.2.2
        ]
        check_results = (not re.search(feature, manifest) for feature in UNSUPPORTED_FEATURES)
        return all(check_results)

    def _make_cmd(self, tmpfilename, info_dict):
        cmd = [self.exe, '-c',
               '--console-log-level=warn', '--summary-interval=0', '--download-result=hide',
               '--http-accept-gzip=true', '--file-allocation=none', '-x16', '-j16', '-s16']
        if 'fragments' in info_dict:
            cmd += ['--allow-overwrite=true', '--allow-piece-length-change=true']
        else:
            cmd += ['--min-split-size', '1M']

        if info_dict.get('http_headers') is not None:
            for key, val in info_dict['http_headers'].items():
                cmd += ['--header', f'{key}: {val}']
        cmd += self._option('--max-overall-download-limit', 'ratelimit')
        cmd += self._option('--interface', 'source_address')
        cmd += self._option('--all-proxy', 'proxy')
        cmd += self._bool_option('--check-certificate', 'nocheckcertificate', 'false', 'true', '=')
        cmd += self._bool_option('--remote-time', 'updatetime', 'true', 'false', '=')
        cmd += self._bool_option('--show-console-readout', 'noprogress', 'false', 'true', '=')
        cmd += self._configuration_args()

        if info_dict.get('__rpc_port'):
            cmd += ['--enable-rpc', f'--rpc-listen-port={info_dict["__rpc_port"]}']

        # aria2c strips out spaces from the beginning/end of filenames and paths.
        # We work around this issue by adding a "./" to the beginning of the
        # filename and relative path, and adding a "/" at the end of the path.
        # See: https://github.com/yt-dlp/yt-dlp/issues/276
        # https://github.com/ytdl-org/youtube-dl/issues/20312
        # https://github.com/aria2/aria2/issues/1373
        dn = os.path.dirname(tmpfilename)
        if dn:
            if not os.path.isabs(dn):
                dn = f'.{os.path.sep}{dn}'
            cmd += ['--dir', dn + os.path.sep]
        if 'fragments' not in info_dict:
            cmd += ['--out', f'.{os.path.sep}{os.path.basename(tmpfilename)}']
        cmd += ['--auto-file-renaming=false']

        if 'fragments' in info_dict:
            cmd += ['--file-allocation=none', '--uri-selector=inorder']
            url_list_file = '%s.frag.urls' % tmpfilename
            url_list = []
            for frag_index, fragment in enumerate(info_dict['fragments']):
                fragment_filename = '%s-Frag%d' % (os.path.basename(tmpfilename), frag_index)
                url_list.append('%s\n\tout=%s' % (fragment['url'], fragment_filename))
            stream, _ = self.sanitize_open(url_list_file, 'wb')
            stream.write('\n'.join(url_list).encode())
            stream.close()
            cmd += ['-i', url_list_file]
        else:
            cmd += ['--', info_dict['url']]
        return cmd

    def _call_downloader(self, tmpfilename, info_dict):
        info_dict.pop('__rpc_port', None)
        if self._ENABLE_PROGRESS:
            info_dict = info_dict.copy()
            info_dict['__rpc_port'] = find_available_port() or 19190
        return super()._call_downloader(tmpfilename, info_dict)

    def _call_process(self, cmd, info_dict):
        if '__rpc_port' not in info_dict:
            return super()._call_process(cmd, info_dict)

        from tempfile import TemporaryFile
        import json
        import uuid

        rpc_port = info_dict['__rpc_port']
        nr_frags = len(info_dict['fragments']) if 'fragments' in info_dict else -1

        def aria2c_rpc(method, params):
            # note: there's no need to be UUID (it can even a numeric value), but that's easier
            sanitycheck = str(uuid.uuid4())
            d = json.dumps({
                'jsonrpc': '2.0',
                'id': sanitycheck,
                'method': method,
                'params': params,
            }).encode('utf-8')
            request = sanitized_Request(
                f'http://localhost:{rpc_port}/jsonrpc',
                headers={
                    'Content-Type': 'application/json',
                    'Content-Length': f'{len(d)}',
                    'Ytdl-request-proxy': '__noproxy__',
                },
                data=d)
            with self.ydl.urlopen(request) as r:
                resp = json.load(r)
            # failing at this assertion means that the RPC server went wrong
            # (KeyEror includes)
            assert resp['id'] == sanitycheck
            return resp['result']

        started = time.time()
        status = {
            'filename': info_dict.get('_filename'),
            'status': 'downloading',
            'elapsed': 0,
            'downloaded_bytes': 0,
        }
        if nr_frags >= 0:
            status.update({
                'fragment_count': nr_frags,
                'fragment_index': 0,
            })
        self._hook_progress(status, info_dict)

        with TemporaryFile() as so, TemporaryFile() as se, \
             Popen(cmd, stdout=so.fileno(), stderr=se.fileno()) as p:
            # make a small wait so that RPC client can receive response,
            # or the connection stalls infinitely
            time.sleep(0.2)
            retval = p.poll()
            while retval is None:
                try:
                    # https://aria2.github.io/manual/en/html/libaria2.html#c.DOWNLOAD_WAITING
                    # https://aria2.github.io/manual/en/html/aria2c.html#aria2.tellActive

                    # use tellActive as we won't know the GID without reading stdout
                    # that is a mess in Python
                    aktiva = aria2c_rpc('aria2.tellActive', [])
                    completed = aria2c_rpc('aria2.tellStopped', [0, abs(nr_frags)])
                    if not aktiva and len(completed) == abs(nr_frags):
                        # no active downloads, we'll exit the loop after shutdown
                        aria2c_rpc('aria2.shutdown', [])
                        retval = p.wait()
                        break

                    if nr_frags < 0:
                        # single file
                        active = aktiva[0]
                        cl, ds, tl = int(active['completedLength']), int(active['downloadSpeed']), int(active['totalLength'])
                        status.update({
                            'downloaded_bytes': cl,
                            'speed': ds,
                            'eta': try_get(0, lambda x: (tl - cl) / ds),
                            'total_bytes': tl,
                        })
                        continue

                    # fragmented
                    total_bytes = sum(map(int, traverse_obj([aktiva, completed], (..., ..., 'totalLength'), default=[])))
                    if completed or aktiva:
                        total_bytes = total_bytes * nr_frags / (len(completed) + len(aktiva))
                    total_completed = sum(map(int, traverse_obj(completed, (..., 'totalLength'), default=[])))
                    dled_aktiva = sum(map(int, traverse_obj(aktiva, (..., 'completedLength'), default=[])))
                    total_speed = sum(map(float, traverse_obj(aktiva, (..., 'downloadSpeed'), default=[])))
                    dl_all = dled_aktiva + total_completed

                    status.update({
                        'downloaded_bytes': dl_all,
                        'speed': total_speed,
                        'eta': try_get(0, lambda x: (total_bytes - dl_all) / total_speed),
                        'total_bytes': total_bytes,
                        'fragment_index': len(completed) + len(aktiva) // 2,
                    })
                finally:
                    status.update({'elapsed': time.time() - started})
                    self._hook_progress(status, info_dict)
                    time.sleep(0.1)
                    retval = p.poll()

            if retval == 0:
                status.update({
                    'status': 'finished',
                    'downloaded_bytes': status.get('total_bytes'),
                })
                self._hook_progress(status, info_dict)

            so.seek(0)
            se.seek(0)
            # it's expected to be bytes here!
            stdout, stderr = so.read(), se.read()

            return stdout, stderr, retval


class HttpieFD(ExternalFD):
    AVAILABLE_OPT = '--version'
    EXE_NAME = 'http'

    def _make_cmd(self, tmpfilename, info_dict):
        cmd = ['http', '--download', '--output', tmpfilename, info_dict['url']]

        if info_dict.get('http_headers') is not None:
            for key, val in info_dict['http_headers'].items():
                cmd += [f'{key}:{val}']
        return cmd


class FFmpegFD(ExternalFD):
    SUPPORTED_PROTOCOLS = ('http', 'https', 'ftp', 'ftps', 'm3u8', 'm3u8_native', 'rtsp', 'rtmp', 'rtmp_ffmpeg', 'mms', 'http_dash_segments')
    SUPPORTED_FEATURES = (Features.TO_STDOUT, Features.MULTIPLE_FORMATS)

    @classmethod
    def available(cls, path=None):
        # TODO: Fix path for ffmpeg
        # Fixme: This may be wrong when --ffmpeg-location is used
        return FFmpegPostProcessor().available

    def on_process_started(self, proc, stdin):
        """ Override this in subclasses  """
        pass

    @classmethod
    def can_merge_formats(cls, info_dict, params):
        return (
            info_dict.get('requested_formats')
            and info_dict.get('protocol')
            and not params.get('allow_unplayable_formats')
            and 'no-direct-merge' not in params.get('compat_opts', [])
            and cls.can_download(info_dict))

    def _call_downloader(self, tmpfilename, info_dict):
        urls = [f['url'] for f in info_dict.get('requested_formats', [])] or [info_dict['url']]
        ffpp = FFmpegPostProcessor(downloader=self)
        if not ffpp.available:
            self.report_error('m3u8 download detected but ffmpeg could not be found. Please install')
            return False
        ffpp.check_version()

        args = [ffpp.executable, '-y']

        for log_level in ('quiet', 'verbose'):
            if self.params.get(log_level, False):
                args += ['-loglevel', log_level]
                break
        if not self.params.get('verbose'):
            args += ['-hide_banner']

        args += traverse_obj(info_dict, ('downloader_options', 'ffmpeg_args'), default=[])

        # These exists only for compatibility. Extractors should use
        # info_dict['downloader_options']['ffmpeg_args'] instead
        args += info_dict.get('_ffmpeg_args') or []
        seekable = info_dict.get('_seekable')
        if seekable is not None:
            # setting -seekable prevents ffmpeg from guessing if the server
            # supports seeking(by adding the header `Range: bytes=0-`), which
            # can cause problems in some cases
            # https://github.com/ytdl-org/youtube-dl/issues/11800#issuecomment-275037127
            # http://trac.ffmpeg.org/ticket/6125#comment:10
            args += ['-seekable', '1' if seekable else '0']

        http_headers = None
        if info_dict.get('http_headers'):
            youtubedl_headers = handle_youtubedl_headers(info_dict['http_headers'])
            http_headers = [
                # Trailing \r\n after each HTTP header is important to prevent warning from ffmpeg/avconv:
                # [http @ 00000000003d2fa0] No trailing CRLF found in HTTP header.
                '-headers',
                ''.join(f'{key}: {val}\r\n' for key, val in youtubedl_headers.items())
            ]

        env = None
        proxy = self.params.get('proxy')
        if proxy:
            if not re.match(r'^[\da-zA-Z]+://', proxy):
                proxy = 'http://%s' % proxy

            if proxy.startswith('socks'):
                self.report_warning(
                    '%s does not support SOCKS proxies. Downloading is likely to fail. '
                    'Consider adding --hls-prefer-native to your command.' % self.get_basename())

            # Since December 2015 ffmpeg supports -http_proxy option (see
            # http://git.videolan.org/?p=ffmpeg.git;a=commit;h=b4eb1f29ebddd60c41a2eb39f5af701e38e0d3fd)
            # We could switch to the following code if we are able to detect version properly
            # args += ['-http_proxy', proxy]
            env = os.environ.copy()
            env['HTTP_PROXY'] = proxy
            env['http_proxy'] = proxy

        protocol = info_dict.get('protocol')

        if protocol == 'rtmp':
            player_url = info_dict.get('player_url')
            page_url = info_dict.get('page_url')
            app = info_dict.get('app')
            play_path = info_dict.get('play_path')
            tc_url = info_dict.get('tc_url')
            flash_version = info_dict.get('flash_version')
            live = info_dict.get('rtmp_live', False)
            conn = info_dict.get('rtmp_conn')
            if player_url is not None:
                args += ['-rtmp_swfverify', player_url]
            if page_url is not None:
                args += ['-rtmp_pageurl', page_url]
            if app is not None:
                args += ['-rtmp_app', app]
            if play_path is not None:
                args += ['-rtmp_playpath', play_path]
            if tc_url is not None:
                args += ['-rtmp_tcurl', tc_url]
            if flash_version is not None:
                args += ['-rtmp_flashver', flash_version]
            if live:
                args += ['-rtmp_live', 'live']
            if isinstance(conn, list):
                for entry in conn:
                    args += ['-rtmp_conn', entry]
            elif isinstance(conn, str):
                args += ['-rtmp_conn', conn]

        start_time, end_time = info_dict.get('section_start') or 0, info_dict.get('section_end')

        for i, url in enumerate(urls):
            if http_headers is not None and re.match(r'^https?://', url):
                args += http_headers
            if start_time:
                args += ['-ss', str(start_time)]
            if end_time:
                args += ['-t', str(end_time - start_time)]

            args += self._configuration_args((f'_i{i + 1}', '_i')) + ['-i', url]

        if not (start_time or end_time) or not self.params.get('force_keyframes_at_cuts'):
            args += ['-c', 'copy']

        if info_dict.get('requested_formats') or protocol == 'http_dash_segments':
            for (i, fmt) in enumerate(info_dict.get('requested_formats') or [info_dict]):
                stream_number = fmt.get('manifest_stream_number', 0)
                args.extend(['-map', f'{i}:{stream_number}'])

        if self.params.get('test', False):
            args += ['-fs', str(self._TEST_FILE_SIZE)]

        ext = info_dict['ext']
        if protocol in ('m3u8', 'm3u8_native'):
            use_mpegts = (tmpfilename == '-') or self.params.get('hls_use_mpegts')
            if use_mpegts is None:
                use_mpegts = info_dict.get('is_live')
            if use_mpegts:
                args += ['-f', 'mpegts']
            else:
                args += ['-f', 'mp4']
                if (ffpp.basename == 'ffmpeg' and ffpp._features.get('needs_adtstoasc')) and (not info_dict.get('acodec') or info_dict['acodec'].split('.')[0] in ('aac', 'mp4a')):
                    args += ['-bsf:a', 'aac_adtstoasc']
        elif protocol == 'rtmp':
            args += ['-f', 'flv']
        elif ext == 'mp4' and tmpfilename == '-':
            args += ['-f', 'mpegts']
        elif ext == 'unknown_video':
            ext = determine_ext(remove_end(tmpfilename, '.part'))
            if ext == 'unknown_video':
                self.report_warning(
                    'The video format is unknown and cannot be downloaded by ffmpeg. '
                    'Explicitly set the extension in the filename to attempt download in that format')
            else:
                self.report_warning(f'The video format is unknown. Trying to download as {ext} according to the filename')
                args += ['-f', EXT_TO_OUT_FORMATS.get(ext, ext)]
        else:
            args += ['-f', EXT_TO_OUT_FORMATS.get(ext, ext)]

        args += self._configuration_args(('_o1', '_o', ''))

        args = [encodeArgument(opt) for opt in args]
        args.append(encodeFilename(ffpp._ffmpeg_filename_argument(tmpfilename), True))
        self._debug_cmd(args)

        with Popen(args, stdin=subprocess.PIPE, env=env) as proc:
            if url in ('-', 'pipe:'):
                self.on_process_started(proc, proc.stdin)
            try:
                retval = proc.wait()
            except BaseException as e:
                # subprocces.run would send the SIGKILL signal to ffmpeg and the
                # mp4 file couldn't be played, but if we ask ffmpeg to quit it
                # produces a file that is playable (this is mostly useful for live
                # streams). Note that Windows is not affected and produces playable
                # files (see https://github.com/ytdl-org/youtube-dl/issues/8300).
                if isinstance(e, KeyboardInterrupt) and sys.platform != 'win32' and url not in ('-', 'pipe:'):
                    proc.communicate_or_kill(b'q')
                else:
                    proc.kill(timeout=None)
                raise
            return retval


class AVconvFD(FFmpegFD):
    pass


_BY_NAME = {
    klass.get_basename(): klass
    for name, klass in globals().items()
    if name.endswith('FD') and name not in ('ExternalFD', 'FragmentFD')
}

_BY_EXE = {klass.EXE_NAME: klass for klass in _BY_NAME.values()}


def list_external_downloaders():
    return sorted(_BY_NAME.keys())


def get_external_downloader(external_downloader):
    """ Given the name of the executable, see whether we support the given
        downloader . """
    # Drop .exe extension on Windows
    bn = os.path.splitext(os.path.basename(external_downloader))[0]
    return _BY_NAME.get(bn, _BY_EXE.get(bn))<|MERGE_RESOLUTION|>--- conflicted
+++ resolved
@@ -132,33 +132,18 @@
         self._debug_cmd(cmd)
 
         if 'fragments' not in info_dict:
-<<<<<<< HEAD
-            _, stderr, retcode = self._call_process(cmd, info_dict)
-            if retcode == 0:
-                self.to_stderr(stderr.decode('utf-8', 'replace'))
-            return retcode
-=======
-            _, stderr, returncode = Popen.run(
-                cmd, text=True, stderr=subprocess.PIPE if self._CAPTURE_STDERR else None)
+            _, stderr, returncode = self._call_process(cmd, info_dict)
             if returncode and stderr:
                 self.to_stderr(stderr)
             return returncode
->>>>>>> 4080efeb
 
         skip_unavailable_fragments = self.params.get('skip_unavailable_fragments', True)
 
-<<<<<<< HEAD
-        count = 0
-        while count <= fragment_retries:
-            _, stderr, retcode = self._call_process(cmd, info_dict)
-            if retcode == 0:
-=======
         retry_manager = RetryManager(self.params.get('fragment_retries'), self.report_retry,
                                      frag_index=None, fatal=not skip_unavailable_fragments)
         for retry in retry_manager:
-            _, stderr, returncode = Popen.run(cmd, text=True, stderr=subprocess.PIPE)
+            _, stderr, returncode = self._call_process(cmd, info_dict)
             if not returncode:
->>>>>>> 4080efeb
                 break
             # TODO: Decide whether to retry based on error code
             # https://aria2.github.io/manual/en/html/aria2c.html#exit-status
