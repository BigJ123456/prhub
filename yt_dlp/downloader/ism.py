import binascii
import io
import struct
import time
import urllib.error

from ..utils import HTTPError
from .fragment import FragmentFD

u8 = struct.Struct('>B')
u88 = struct.Struct('>Bx')
u16 = struct.Struct('>H')
u1616 = struct.Struct('>Hxx')
u32 = struct.Struct('>I')
u64 = struct.Struct('>Q')

s88 = struct.Struct('>bx')
s16 = struct.Struct('>h')
s1616 = struct.Struct('>hxx')
s32 = struct.Struct('>i')

unity_matrix = (s32.pack(0x10000) + s32.pack(0) * 3) * 2 + s32.pack(0x40000000)

TRACK_ENABLED = 0x1
TRACK_IN_MOVIE = 0x2
TRACK_IN_PREVIEW = 0x4

SELF_CONTAINED = 0x1


def box(box_type, payload):
    return u32.pack(8 + len(payload)) + box_type + payload


def full_box(box_type, version, flags, payload):
    return box(box_type, u8.pack(version) + u32.pack(flags)[1:] + payload)


def write_piff_header(stream, params):
    track_id = params['track_id']
    fourcc = params['fourcc']
    duration = params['duration']
    timescale = params.get('timescale', 10000000)
    language = params.get('language', 'und')
    height = params.get('height', 0)
    width = params.get('width', 0)
    stream_type = params['stream_type']
    creation_time = modification_time = int(time.time())

    ftyp_payload = b'isml'  # major brand
    ftyp_payload += u32.pack(1)  # minor version
    ftyp_payload += b'piff' + b'iso2'  # compatible brands
    stream.write(box(b'ftyp', ftyp_payload))  # File Type Box

    mvhd_payload = u64.pack(creation_time)
    mvhd_payload += u64.pack(modification_time)
    mvhd_payload += u32.pack(timescale)
    mvhd_payload += u64.pack(duration)
    mvhd_payload += s1616.pack(1)  # rate
    mvhd_payload += s88.pack(1)  # volume
    mvhd_payload += u16.pack(0)  # reserved
    mvhd_payload += u32.pack(0) * 2  # reserved
    mvhd_payload += unity_matrix
    mvhd_payload += u32.pack(0) * 6  # pre defined
    mvhd_payload += u32.pack(0xffffffff)  # next track id
    moov_payload = full_box(b'mvhd', 1, 0, mvhd_payload)  # Movie Header Box

    tkhd_payload = u64.pack(creation_time)
    tkhd_payload += u64.pack(modification_time)
    tkhd_payload += u32.pack(track_id)  # track id
    tkhd_payload += u32.pack(0)  # reserved
    tkhd_payload += u64.pack(duration)
    tkhd_payload += u32.pack(0) * 2  # reserved
    tkhd_payload += s16.pack(0)  # layer
    tkhd_payload += s16.pack(0)  # alternate group
    tkhd_payload += s88.pack(1 if stream_type == 'audio' else 0)  # volume
    tkhd_payload += u16.pack(0)  # reserved
    tkhd_payload += unity_matrix
    tkhd_payload += u1616.pack(width)
    tkhd_payload += u1616.pack(height)
    trak_payload = full_box(b'tkhd', 1, TRACK_ENABLED | TRACK_IN_MOVIE | TRACK_IN_PREVIEW, tkhd_payload)  # Track Header Box

    mdhd_payload = u64.pack(creation_time)
    mdhd_payload += u64.pack(modification_time)
    mdhd_payload += u32.pack(timescale)
    mdhd_payload += u64.pack(duration)
    mdhd_payload += u16.pack(((ord(language[0]) - 0x60) << 10) | ((ord(language[1]) - 0x60) << 5) | (ord(language[2]) - 0x60))
    mdhd_payload += u16.pack(0)  # pre defined
    mdia_payload = full_box(b'mdhd', 1, 0, mdhd_payload)  # Media Header Box

    hdlr_payload = u32.pack(0)  # pre defined
    if stream_type == 'audio':  # handler type
        hdlr_payload += b'soun'
        hdlr_payload += u32.pack(0) * 3  # reserved
        hdlr_payload += b'SoundHandler\0'  # name
    elif stream_type == 'video':
        hdlr_payload += b'vide'
        hdlr_payload += u32.pack(0) * 3  # reserved
        hdlr_payload += b'VideoHandler\0'  # name
    elif stream_type == 'text':
        hdlr_payload += b'subt'
        hdlr_payload += u32.pack(0) * 3  # reserved
        hdlr_payload += b'SubtitleHandler\0'  # name
    else:
        assert False
    mdia_payload += full_box(b'hdlr', 0, 0, hdlr_payload)  # Handler Reference Box

    if stream_type == 'audio':
        smhd_payload = s88.pack(0)  # balance
        smhd_payload += u16.pack(0)  # reserved
        media_header_box = full_box(b'smhd', 0, 0, smhd_payload)  # Sound Media Header
    elif stream_type == 'video':
        vmhd_payload = u16.pack(0)  # graphics mode
        vmhd_payload += u16.pack(0) * 3  # opcolor
        media_header_box = full_box(b'vmhd', 0, 1, vmhd_payload)  # Video Media Header
    elif stream_type == 'text':
        media_header_box = full_box(b'sthd', 0, 0, b'')  # Subtitle Media Header
    else:
        assert False
    minf_payload = media_header_box

    dref_payload = u32.pack(1)  # entry count
    dref_payload += full_box(b'url ', 0, SELF_CONTAINED, b'')  # Data Entry URL Box
    dinf_payload = full_box(b'dref', 0, 0, dref_payload)  # Data Reference Box
    minf_payload += box(b'dinf', dinf_payload)  # Data Information Box

    stsd_payload = u32.pack(1)  # entry count

    sample_entry_payload = u8.pack(0) * 6  # reserved
    sample_entry_payload += u16.pack(1)  # data reference index
    if stream_type == 'audio':
        sample_entry_payload += u32.pack(0) * 2  # reserved
        sample_entry_payload += u16.pack(params.get('channels', 2))
        sample_entry_payload += u16.pack(params.get('bits_per_sample', 16))
        sample_entry_payload += u16.pack(0)  # pre defined
        sample_entry_payload += u16.pack(0)  # reserved
        sample_entry_payload += u1616.pack(params['sampling_rate'])

        if fourcc == 'AACL':
            sample_entry_box = box(b'mp4a', sample_entry_payload)
    elif stream_type == 'video':
        sample_entry_payload += u16.pack(0)  # pre defined
        sample_entry_payload += u16.pack(0)  # reserved
        sample_entry_payload += u32.pack(0) * 3  # pre defined
        sample_entry_payload += u16.pack(width)
        sample_entry_payload += u16.pack(height)
        sample_entry_payload += u1616.pack(0x48)  # horiz resolution 72 dpi
        sample_entry_payload += u1616.pack(0x48)  # vert resolution 72 dpi
        sample_entry_payload += u32.pack(0)  # reserved
        sample_entry_payload += u16.pack(1)  # frame count
        sample_entry_payload += u8.pack(0) * 32  # compressor name
        sample_entry_payload += u16.pack(0x18)  # depth
        sample_entry_payload += s16.pack(-1)  # pre defined

        codec_private_data = binascii.unhexlify(params['codec_private_data'].encode())
        if fourcc in ('H264', 'AVC1'):
            sps, pps = codec_private_data.split(u32.pack(1))[1:]
            avcc_payload = u8.pack(1)  # configuration version
            avcc_payload += sps[1:4]  # avc profile indication + profile compatibility + avc level indication
            avcc_payload += u8.pack(0xfc | (params.get('nal_unit_length_field', 4) - 1))  # complete representation (1) + reserved (11111) + length size minus one
            avcc_payload += u8.pack(1)  # reserved (0) + number of sps (0000001)
            avcc_payload += u16.pack(len(sps))
            avcc_payload += sps
            avcc_payload += u8.pack(1)  # number of pps
            avcc_payload += u16.pack(len(pps))
            avcc_payload += pps
            sample_entry_payload += box(b'avcC', avcc_payload)  # AVC Decoder Configuration Record
            sample_entry_box = box(b'avc1', sample_entry_payload)  # AVC Simple Entry
        else:
            assert False
    elif stream_type == 'text':
        if fourcc == 'TTML':
            sample_entry_payload += b'http://www.w3.org/ns/ttml\0'  # namespace
            sample_entry_payload += b'\0'  # schema location
            sample_entry_payload += b'\0'  # auxilary mime types(??)
            sample_entry_box = box(b'stpp', sample_entry_payload)
        else:
            assert False
    else:
        assert False
    stsd_payload += sample_entry_box

    stbl_payload = full_box(b'stsd', 0, 0, stsd_payload)  # Sample Description Box

    stts_payload = u32.pack(0)  # entry count
    stbl_payload += full_box(b'stts', 0, 0, stts_payload)  # Decoding Time to Sample Box

    stsc_payload = u32.pack(0)  # entry count
    stbl_payload += full_box(b'stsc', 0, 0, stsc_payload)  # Sample To Chunk Box

    stco_payload = u32.pack(0)  # entry count
    stbl_payload += full_box(b'stco', 0, 0, stco_payload)  # Chunk Offset Box

    minf_payload += box(b'stbl', stbl_payload)  # Sample Table Box

    mdia_payload += box(b'minf', minf_payload)  # Media Information Box

    trak_payload += box(b'mdia', mdia_payload)  # Media Box

    moov_payload += box(b'trak', trak_payload)  # Track Box

    mehd_payload = u64.pack(duration)
    mvex_payload = full_box(b'mehd', 1, 0, mehd_payload)  # Movie Extends Header Box

    trex_payload = u32.pack(track_id)  # track id
    trex_payload += u32.pack(1)  # default sample description index
    trex_payload += u32.pack(0)  # default sample duration
    trex_payload += u32.pack(0)  # default sample size
    trex_payload += u32.pack(0)  # default sample flags
    mvex_payload += full_box(b'trex', 0, 0, trex_payload)  # Track Extends Box

    moov_payload += box(b'mvex', mvex_payload)  # Movie Extends Box
    stream.write(box(b'moov', moov_payload))  # Movie Box


def extract_box_data(data, box_sequence):
    data_reader = io.BytesIO(data)
    while True:
        box_size = u32.unpack(data_reader.read(4))[0]
        box_type = data_reader.read(4)
        if box_type == box_sequence[0]:
            box_data = data_reader.read(box_size - 8)
            if len(box_sequence) == 1:
                return box_data
            return extract_box_data(box_data, box_sequence[1:])
        data_reader.seek(box_size - 8, 1)


class IsmFD(FragmentFD):
    """
    Download segments in a ISM manifest
    """

    def real_download(self, filename, info_dict):
        segments = info_dict['fragments'][:1] if self.params.get(
            'test', False) else info_dict['fragments']

        ctx = {
            'filename': filename,
            'total_frags': len(segments),
        }

        self._prepare_and_start_frag_download(ctx, info_dict)

        extra_state = ctx.setdefault('extra_state', {
            'ism_track_written': False,
        })

        fragment_retries = self.params.get('fragment_retries', 0)
        skip_unavailable_fragments = self.params.get('skip_unavailable_fragments', True)

        frag_index = 0
        for i, segment in enumerate(segments):
            frag_index += 1
            if frag_index <= ctx['fragment_index']:
                continue
            count = 0
            while count <= fragment_retries:
                try:
                    success = self._download_fragment(ctx, segment['url'], info_dict)
                    if not success:
                        return False
                    frag_content = self._read_fragment(ctx)

                    if not extra_state['ism_track_written']:
                        tfhd_data = extract_box_data(frag_content, [b'moof', b'traf', b'tfhd'])
                        info_dict['_download_params']['track_id'] = u32.unpack(tfhd_data[4:8])[0]
                        write_piff_header(ctx['dest_stream'], info_dict['_download_params'])
                        extra_state['ism_track_written'] = True
                    self._append_fragment(ctx, frag_content)
                    break
<<<<<<< HEAD
                except HTTPError as err:
=======
                except urllib.error.HTTPError as err:
>>>>>>> 14f25df2
                    count += 1
                    if count <= fragment_retries:
                        self.report_retry_fragment(err, frag_index, count, fragment_retries)
            if count > fragment_retries:
                if skip_unavailable_fragments:
                    self.report_skip_fragment(frag_index)
                    continue
                self.report_error('giving up after %s fragment retries' % fragment_retries)
                return False

        self._finish_frag_download(ctx, info_dict)

        return True<|MERGE_RESOLUTION|>--- conflicted
+++ resolved
@@ -2,10 +2,9 @@
 import io
 import struct
 import time
-import urllib.error
-
+
+from .fragment import FragmentFD
 from ..utils import HTTPError
-from .fragment import FragmentFD
 
 u8 = struct.Struct('>B')
 u88 = struct.Struct('>Bx')
@@ -269,11 +268,7 @@
                         extra_state['ism_track_written'] = True
                     self._append_fragment(ctx, frag_content)
                     break
-<<<<<<< HEAD
                 except HTTPError as err:
-=======
-                except urllib.error.HTTPError as err:
->>>>>>> 14f25df2
                     count += 1
                     if count <= fragment_retries:
                         self.report_retry_fragment(err, frag_index, count, fragment_retries)
