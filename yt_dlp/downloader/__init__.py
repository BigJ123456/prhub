from __future__ import unicode_literals

from ..compat import compat_str
from ..utils import (
    determine_protocol,
)


def _get_real_downloader(info_dict, protocol=None, *args, **kwargs):
    info_copy = info_dict.copy()
    if protocol:
        info_copy['protocol'] = protocol
    return get_suitable_downloader(info_copy, *args, **kwargs)


# Some of these require _get_real_downloader
from .common import FileDownloader
from .dash import DashSegmentsFD
from .f4m import F4mFD
from .hls import HlsFD
from .http import HttpFD
from .rtmp import RtmpFD
from .rtsp import RtspFD
from .ism import IsmFD
from .mhtml import MhtmlFD
from .niconico import NiconicoDmcFD
<<<<<<< HEAD
from .youtube_live_chat import YoutubeLiveChatFD
=======
from .websocket import WebSocketFragmentFD
from .youtube_live_chat import YoutubeLiveChatReplayFD
>>>>>>> e6779b94
from .external import (
    get_external_downloader,
    FFmpegFD,
)

PROTOCOL_MAP = {
    'rtmp': RtmpFD,
    'rtmp_ffmpeg': FFmpegFD,
    'm3u8_native': HlsFD,
    'm3u8': FFmpegFD,
    'mms': RtspFD,
    'rtsp': RtspFD,
    'f4m': F4mFD,
    'http_dash_segments': DashSegmentsFD,
    'ism': IsmFD,
    'mhtml': MhtmlFD,
    'niconico_dmc': NiconicoDmcFD,
<<<<<<< HEAD
    'youtube_live_chat_replay': YoutubeLiveChatFD,
    'youtube_live_chat': YoutubeLiveChatFD,
=======
    'websocket_frag': WebSocketFragmentFD,
    'youtube_live_chat_replay': YoutubeLiveChatReplayFD,
>>>>>>> e6779b94
}


def shorten_protocol_name(proto, simplify=False):
    short_protocol_names = {
        'm3u8_native': 'm3u8_n',
        'rtmp_ffmpeg': 'rtmp_f',
        'http_dash_segments': 'dash',
        'niconico_dmc': 'dmc',
        'websocket_frag': 'WSfrag',
    }
    if simplify:
        short_protocol_names.update({
            'https': 'http',
            'ftps': 'ftp',
            'm3u8_native': 'm3u8',
            'rtmp_ffmpeg': 'rtmp',
            'm3u8_frag_urls': 'm3u8',
            'dash_frag_urls': 'dash',
        })
    return short_protocol_names.get(proto, proto)


def get_suitable_downloader(info_dict, params={}, default=HttpFD):
    """Get the downloader class that can handle the info dict."""
    protocol = determine_protocol(info_dict)
    info_dict['protocol'] = protocol

    # if (info_dict.get('start_time') or info_dict.get('end_time')) and not info_dict.get('requested_formats') and FFmpegFD.can_download(info_dict):
    #     return FFmpegFD

    downloaders = params.get('external_downloader')
    external_downloader = (
        downloaders if isinstance(downloaders, compat_str) or downloaders is None
        else downloaders.get(shorten_protocol_name(protocol, True), downloaders.get('default')))
    if external_downloader and external_downloader.lower() == 'native':
        external_downloader = 'native'

    if external_downloader not in (None, 'native'):
        ed = get_external_downloader(external_downloader)
        if ed.can_download(info_dict, external_downloader):
            return ed

    if protocol in ('m3u8', 'm3u8_native'):
        if info_dict.get('is_live'):
            return FFmpegFD
        elif external_downloader == 'native':
            return HlsFD
        elif _get_real_downloader(info_dict, 'm3u8_frag_urls', params, None):
            return HlsFD
        elif params.get('hls_prefer_native') is True:
            return HlsFD
        elif params.get('hls_prefer_native') is False:
            return FFmpegFD

    return PROTOCOL_MAP.get(protocol, default)


__all__ = [
    'FileDownloader',
    'get_suitable_downloader',
    'shorten_protocol_name',
]<|MERGE_RESOLUTION|>--- conflicted
+++ resolved
@@ -24,12 +24,9 @@
 from .ism import IsmFD
 from .mhtml import MhtmlFD
 from .niconico import NiconicoDmcFD
-<<<<<<< HEAD
+from .websocket import WebSocketFragmentFD
 from .youtube_live_chat import YoutubeLiveChatFD
-=======
-from .websocket import WebSocketFragmentFD
 from .youtube_live_chat import YoutubeLiveChatReplayFD
->>>>>>> e6779b94
 from .external import (
     get_external_downloader,
     FFmpegFD,
@@ -47,13 +44,9 @@
     'ism': IsmFD,
     'mhtml': MhtmlFD,
     'niconico_dmc': NiconicoDmcFD,
-<<<<<<< HEAD
+    'websocket_frag': WebSocketFragmentFD,
+    'youtube_live_chat': YoutubeLiveChatFD,
     'youtube_live_chat_replay': YoutubeLiveChatFD,
-    'youtube_live_chat': YoutubeLiveChatFD,
-=======
-    'websocket_frag': WebSocketFragmentFD,
-    'youtube_live_chat_replay': YoutubeLiveChatReplayFD,
->>>>>>> e6779b94
 }
 
 
