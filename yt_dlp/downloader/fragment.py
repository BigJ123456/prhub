from __future__ import division, unicode_literals

import os
import time
import json
import http.client
from math import ceil

try:
    import concurrent.futures
    can_threaded_download = True
except ImportError:
    can_threaded_download = False

from .common import FileDownloader
from .http import HttpFD
from ..aes import aes_cbc_decrypt_bytes
from ..compat import (
    compat_urllib_error,
    compat_struct_pack,
)
from ..utils import (
    DownloadError,
    error_to_compat_str,
    encodeFilename,
    sanitize_open,
    sanitized_Request,
)


class HttpQuietDownloader(HttpFD):
    def to_screen(self, *args, **kargs):
        pass


class FragmentFD(FileDownloader):
    """
    A base file downloader class for fragmented media (e.g. f4m/m3u8 manifests).

    Available options:

    fragment_retries:   Number of times to retry a fragment for HTTP error (DASH
                        and hlsnative only)
    skip_unavailable_fragments:
                        Skip unavailable fragments (DASH and hlsnative only)
    keep_fragments:     Keep downloaded fragments on disk after downloading is
                        finished
    _no_ytdl_file:      Don't use .ytdl file

    For each incomplete fragment download yt-dlp keeps on disk a special
    bookkeeping file with download state and metadata (in future such files will
    be used for any incomplete download handled by yt-dlp). This file is
    used to properly handle resuming, check download file consistency and detect
    potential errors. The file has a .ytdl extension and represents a standard
    JSON file of the following format:

    extractor:
        Dictionary of extractor related data. TBD.

    downloader:
        Dictionary of downloader related data. May contain following data:
            current_fragment:
                Dictionary with current (being downloaded) fragment data:
                index:  0-based index of current fragment among all fragments
            fragment_count:
                Total count of fragments

    This feature is experimental and file format may change in future.
    """

    def report_retry_fragment(self, err, frag_index, count, retries):
        self.to_screen(
            '\r[download] Got server HTTP error: %s. Retrying fragment %d (attempt %d of %s) ...'
            % (error_to_compat_str(err), frag_index, count, self.format_retries(retries)))

    def report_skip_fragment(self, frag_index, err=None):
        err = f' {err};' if err else ''
        self.to_screen(f'[download]{err} Skipping fragment {frag_index:d} ...')

    def _prepare_url(self, info_dict, url):
        headers = info_dict.get('http_headers')
        return sanitized_Request(url, None, headers) if headers else url

    def _prepare_and_start_frag_download(self, ctx, info_dict):
        self._prepare_frag_download(ctx)
        self._start_frag_download(ctx, info_dict)

    def __do_ytdl_file(self, ctx):
        return not ctx['live'] and not ctx['tmpfilename'] == '-' and not self.params.get('_no_ytdl_file')

    def _read_ytdl_file(self, ctx):
        assert 'ytdl_corrupt' not in ctx
        stream, _ = sanitize_open(self.ytdl_filename(ctx['filename']), 'r')
        try:
            ytdl_data = json.loads(stream.read())
            ctx['fragment_index'] = ytdl_data['downloader']['current_fragment']['index']
            if 'extra_state' in ytdl_data['downloader']:
                ctx['extra_state'] = ytdl_data['downloader']['extra_state']
        except Exception:
            ctx['ytdl_corrupt'] = True
        finally:
            stream.close()

    def _write_ytdl_file(self, ctx):
        frag_index_stream, _ = sanitize_open(self.ytdl_filename(ctx['filename']), 'w')
        try:
            downloader = {
                'current_fragment': {
                    'index': ctx['fragment_index'],
                },
            }
            if 'extra_state' in ctx:
                downloader['extra_state'] = ctx['extra_state']
            if ctx.get('fragment_count') is not None:
                downloader['fragment_count'] = ctx['fragment_count']
            frag_index_stream.write(json.dumps({'downloader': downloader}))
        finally:
            frag_index_stream.close()

    def _download_fragment(self, ctx, frag_url, info_dict, headers=None, request_data=None):
        fragment_filename = '%s-Frag%d' % (ctx['tmpfilename'], ctx['fragment_index'])
        fragment_info_dict = {
            'url': frag_url,
            'http_headers': headers or info_dict.get('http_headers'),
            'request_data': request_data,
            'ctx_id': ctx.get('ctx_id'),
        }
        success = ctx['dl'].download(fragment_filename, fragment_info_dict)
        if not success:
            return False, None
        if fragment_info_dict.get('filetime'):
            ctx['fragment_filetime'] = fragment_info_dict.get('filetime')
        ctx['fragment_filename_sanitized'] = fragment_filename
        return True, self._read_fragment(ctx)

    def _read_fragment(self, ctx):
        down, frag_sanitized = sanitize_open(ctx['fragment_filename_sanitized'], 'rb')
        ctx['fragment_filename_sanitized'] = frag_sanitized
        frag_content = down.read()
        down.close()
        return frag_content

    def _append_fragment(self, ctx, frag_content):
        try:
            ctx['dest_stream'].write(frag_content)
            ctx['dest_stream'].flush()
        finally:
            if self.__do_ytdl_file(ctx):
                self._write_ytdl_file(ctx)
            if not self.params.get('keep_fragments', False):
                os.remove(encodeFilename(ctx['fragment_filename_sanitized']))
            del ctx['fragment_filename_sanitized']

    def _prepare_frag_download(self, ctx):
        if 'live' not in ctx:
            ctx['live'] = False
        if not ctx['live']:
            total_frags_str = '%d' % ctx['total_frags']
            ad_frags = ctx.get('ad_frags', 0)
            if ad_frags:
                total_frags_str += ' (not including %d ad)' % ad_frags
        else:
            total_frags_str = 'unknown (live)'
        self.to_screen(
            '[%s] Total fragments: %s' % (self.FD_NAME, total_frags_str))
        self.report_destination(ctx['filename'])
        dl = HttpQuietDownloader(
            self.ydl,
            {
                'continuedl': True,
                'quiet': True,
                'noprogress': True,
                'ratelimit': self.params.get('ratelimit'),
                'retries': self.params.get('retries', 0),
                'nopart': self.params.get('nopart', False),
                'test': self.params.get('test', False),
            }
        )
        tmpfilename = self.temp_name(ctx['filename'])
        open_mode = 'wb'
        resume_len = 0

        # Establish possible resume length
        if os.path.isfile(encodeFilename(tmpfilename)):
            open_mode = 'ab'
            resume_len = os.path.getsize(encodeFilename(tmpfilename))

        # Should be initialized before ytdl file check
        ctx.update({
            'tmpfilename': tmpfilename,
            'fragment_index': 0,
        })

        if self.__do_ytdl_file(ctx):
            if os.path.isfile(encodeFilename(self.ytdl_filename(ctx['filename']))):
                self._read_ytdl_file(ctx)
                is_corrupt = ctx.get('ytdl_corrupt') is True
                is_inconsistent = ctx['fragment_index'] > 0 and resume_len == 0
                if is_corrupt or is_inconsistent:
                    message = (
                        '.ytdl file is corrupt' if is_corrupt else
                        'Inconsistent state of incomplete fragment download')
                    self.report_warning(
                        '%s. Restarting from the beginning ...' % message)
                    ctx['fragment_index'] = resume_len = 0
                    if 'ytdl_corrupt' in ctx:
                        del ctx['ytdl_corrupt']
                    self._write_ytdl_file(ctx)
            else:
                self._write_ytdl_file(ctx)
                assert ctx['fragment_index'] == 0

        dest_stream, tmpfilename = sanitize_open(tmpfilename, open_mode)

        ctx.update({
            'dl': dl,
            'dest_stream': dest_stream,
            'tmpfilename': tmpfilename,
            # Total complete fragments downloaded so far in bytes
            'complete_frags_downloaded_bytes': resume_len,
        })

    def _start_frag_download(self, ctx, info_dict):
        resume_len = ctx['complete_frags_downloaded_bytes']
        total_frags = ctx.get('total_frags', 0)
        ctx_id = ctx.get('ctx_id')
        # This dict stores the download progress, it's updated by the progress
        # hook
        state = {
            'status': 'downloading',
            'downloaded_bytes': resume_len,
            'fragment_index': ctx['fragment_index'],
            'fragment_count': total_frags,
            'filename': ctx['filename'],
            'tmpfilename': ctx['tmpfilename'],
        }

        start = time.time()
        ctx.update({
            'started': start,
            # Amount of fragment's bytes downloaded by the time of the previous
            # frag progress hook invocation
            'prev_frag_downloaded_bytes': 0,
        })

        def frag_progress_hook(s):
            if s['status'] not in ('downloading', 'finished'):
                return

            if ctx_id is not None and s.get('ctx_id') != ctx_id:
                return

            state['max_progress'] = ctx.get('max_progress')
            state['progress_idx'] = ctx.get('progress_idx')

            time_now = time.time()
            state['elapsed'] = time_now - start
            frag_total_bytes = s.get('total_bytes') or 0
            s['fragment_info_dict'] = s.pop('info_dict', {})
            if not ctx['live']:
                estimated_size = (
                    (ctx['complete_frags_downloaded_bytes'] + frag_total_bytes)
                    / (state['fragment_index'] + 1) * total_frags)
                state['total_bytes_estimate'] = estimated_size

            if s['status'] == 'finished':
                state['fragment_index'] += 1
                ctx['fragment_index'] = state['fragment_index']
                state['downloaded_bytes'] += frag_total_bytes - ctx['prev_frag_downloaded_bytes']
                ctx['complete_frags_downloaded_bytes'] = state['downloaded_bytes']
                ctx['prev_frag_downloaded_bytes'] = 0
            else:
                frag_downloaded_bytes = s['downloaded_bytes']
                state['downloaded_bytes'] += frag_downloaded_bytes - ctx['prev_frag_downloaded_bytes']
                if not ctx['live']:
                    state['eta'] = self.calc_eta(
                        start, time_now, estimated_size - resume_len,
                        state['downloaded_bytes'] - resume_len)
                state['speed'] = s.get('speed') or ctx.get('speed')
                ctx['speed'] = state['speed']
                ctx['prev_frag_downloaded_bytes'] = frag_downloaded_bytes
            self._hook_progress(state, info_dict)

        ctx['dl'].add_progress_hook(frag_progress_hook)

        return start

    def _finish_frag_download(self, ctx, info_dict):
        ctx['dest_stream'].close()
        if self.__do_ytdl_file(ctx):
            ytdl_filename = encodeFilename(self.ytdl_filename(ctx['filename']))
            if os.path.isfile(ytdl_filename):
                os.remove(ytdl_filename)
        elapsed = time.time() - ctx['started']

        if ctx['tmpfilename'] == '-':
            downloaded_bytes = ctx['complete_frags_downloaded_bytes']
        else:
            self.try_rename(ctx['tmpfilename'], ctx['filename'])
            if self.params.get('updatetime', True):
                filetime = ctx.get('fragment_filetime')
                if filetime:
                    try:
                        os.utime(ctx['filename'], (time.time(), filetime))
                    except Exception:
                        pass
            downloaded_bytes = os.path.getsize(encodeFilename(ctx['filename']))

        self._hook_progress({
            'downloaded_bytes': downloaded_bytes,
            'total_bytes': downloaded_bytes,
            'filename': ctx['filename'],
            'status': 'finished',
            'elapsed': elapsed,
            'ctx_id': ctx.get('ctx_id'),
            'max_progress': ctx.get('max_progress'),
            'progress_idx': ctx.get('progress_idx'),
        }, info_dict)

    def _prepare_external_frag_download(self, ctx):
        if 'live' not in ctx:
            ctx['live'] = False
        if not ctx['live']:
            total_frags_str = '%d' % ctx['total_frags']
            ad_frags = ctx.get('ad_frags', 0)
            if ad_frags:
                total_frags_str += ' (not including %d ad)' % ad_frags
        else:
            total_frags_str = 'unknown (live)'
        self.to_screen(
            '[%s] Total fragments: %s' % (self.FD_NAME, total_frags_str))

        tmpfilename = self.temp_name(ctx['filename'])

        # Should be initialized before ytdl file check
        ctx.update({
            'tmpfilename': tmpfilename,
            'fragment_index': 0,
        })

    def decrypter(self, info_dict):
        _key_cache = {}

        def _get_key(url):
            if url not in _key_cache:
                _key_cache[url] = self.ydl.urlopen(self._prepare_url(info_dict, url)).read()
            return _key_cache[url]

        def decrypt_fragment(fragment, frag_content):
            decrypt_info = fragment.get('decrypt_info')
            if not decrypt_info or decrypt_info['METHOD'] != 'AES-128':
                return frag_content
            iv = decrypt_info.get('IV') or compat_struct_pack('>8xq', fragment['media_sequence'])
            decrypt_info['KEY'] = decrypt_info.get('KEY') or _get_key(info_dict.get('_decryption_key_url') or decrypt_info['URI'])
            # Don't decrypt the content in tests since the data is explicitly truncated and it's not to a valid block
            # size (see https://github.com/ytdl-org/youtube-dl/pull/27660). Tests only care that the correct data downloaded,
            # not what it decrypts to.
            if self.params.get('test', False):
                return frag_content
            decrypted_data = aes_cbc_decrypt_bytes(frag_content, decrypt_info['KEY'], iv)
            return decrypted_data[:-decrypted_data[-1]]

        return decrypt_fragment

    def download_and_append_fragments_multiple(self, *args, pack_func=None, finish_func=None, ignore_lethal_error=False):
        '''
        @params (ctx1, fragments1, info_dict1), (ctx2, fragments2, info_dict2), ...
                all args must be either tuple or list
        '''
        max_progress = len(args)
        if max_progress == 1:
            return self.download_and_append_fragments(*args[0], pack_func=pack_func, finish_func=finish_func)
        max_workers = self.params.get('concurrent_fragment_downloads', max_progress)
        if max_progress > 1:
            self._prepare_multiline_status(max_progress)

        def thread_func(idx, ctx, fragments, info_dict, tpe):
            ctx['max_progress'] = max_progress
            ctx['progress_idx'] = idx
            return self.download_and_append_fragments(ctx, fragments, info_dict, pack_func=pack_func, finish_func=finish_func, tpe=tpe, ignore_lethal_error=ignore_lethal_error)

        class FTPE(concurrent.futures.ThreadPoolExecutor):
            # has to stop this or it's going to wait on the worker thread itself
            def __exit__(self, exc_type, exc_val, exc_tb):
                pass

        spins = []
        for idx, (ctx, fragments, info_dict) in enumerate(args):
            tpe = FTPE(ceil(max_workers / max_progress))
            job = tpe.submit(thread_func, idx, ctx, fragments, info_dict, tpe)
            spins.append((tpe, job))

        result = True
        for tpe, job in spins:
            try:
                result = result and job.result()
            finally:
                tpe.shutdown(wait=True)
        return result

    def download_and_append_fragments(self, ctx, fragments, info_dict, *, pack_func=None, finish_func=None, tpe=None, ignore_lethal_error=False):
        fragment_retries = self.params.get('fragment_retries', 0)
        is_fatal = (lambda idx: idx == 0) if self.params.get('skip_unavailable_fragments', True) or ignore_lethal_error else (lambda _: True)
        if not pack_func:
            pack_func = lambda frag_content, _: frag_content

        def download_fragment(fragment, ctx):
            frag_index = ctx['fragment_index'] = fragment['frag_index']
            headers = info_dict.get('http_headers', {}).copy()
            byte_range = fragment.get('byte_range')
            if byte_range:
                headers['Range'] = 'bytes=%d-%d' % (byte_range['start'], byte_range['end'] - 1)

            # Never skip the first fragment
            fatal = is_fatal(fragment.get('index') or (frag_index - 1))
            count, frag_content = 0, None
            while count <= fragment_retries:
                try:
                    success, frag_content = self._download_fragment(ctx, fragment['url'], info_dict, headers)
                    if not success:
                        return False, frag_index
                    break
                except (compat_urllib_error.HTTPError, http.client.IncompleteRead) as err:
                    # Unavailable (possibly temporary) fragments may be served.
                    # First we try to retry then either skip or abort.
                    # See https://github.com/ytdl-org/youtube-dl/issues/10165,
                    # https://github.com/ytdl-org/youtube-dl/issues/10448).
                    count += 1
                    if count <= fragment_retries:
                        self.report_retry_fragment(err, frag_index, count, fragment_retries)
                except DownloadError:
                    # Don't retry fragment if error occurred during HTTP downloading
                    # itself since it has own retry settings
                    if not fatal:
                        break
                    raise

            if count > fragment_retries:
                if not fatal:
                    return False, frag_index
                ctx['dest_stream'].close()
                self.report_error('Giving up after %s fragment retries' % fragment_retries)
                return False, frag_index
            return frag_content, frag_index

        def append_fragment(frag_content, frag_index, ctx):
            if not frag_content:
<<<<<<< HEAD
                if not is_fatal(frag_index - 1) or ignore_lethal_error:
                    self.report_skip_fragment(frag_index)
=======
                if not is_fatal(frag_index - 1):
                    self.report_skip_fragment(frag_index, 'fragment not found')
>>>>>>> 6b301aaa
                    return True
                else:
                    ctx['dest_stream'].close()
                    self.report_error(
                        'fragment %s not found, unable to continue' % frag_index)
                    return False
            self._append_fragment(ctx, pack_func(frag_content, frag_index))
            return True

        decrypt_fragment = self.decrypter(info_dict)

        max_workers = self.params.get('concurrent_fragment_downloads', 1)
        if can_threaded_download and max_workers > 1:

            def _download_fragment(fragment):
                ctx_copy = ctx.copy()
                frag_content, frag_index = download_fragment(fragment, ctx_copy)
                return fragment, frag_content, frag_index, ctx_copy.get('fragment_filename_sanitized')

            self.report_warning('The download speed shown is only of one thread. This is a known issue and patches are welcome')
            with tpe or concurrent.futures.ThreadPoolExecutor(max_workers) as pool:
                for fragment, frag_content, frag_index, frag_filename in pool.map(_download_fragment, fragments):
                    ctx['fragment_filename_sanitized'] = frag_filename
                    ctx['fragment_index'] = frag_index
                    result = append_fragment(decrypt_fragment(fragment, frag_content), frag_index, ctx)
                    if not result:
                        return False
        else:
            for fragment in fragments:
                frag_content, frag_index = download_fragment(fragment, ctx)
                result = append_fragment(decrypt_fragment(fragment, frag_content), frag_index, ctx)
                if not result:
                    return False

        if finish_func is not None:
            ctx['dest_stream'].write(finish_func())
            ctx['dest_stream'].flush()
        self._finish_frag_download(ctx, info_dict)
        return True<|MERGE_RESOLUTION|>--- conflicted
+++ resolved
@@ -445,13 +445,8 @@
 
         def append_fragment(frag_content, frag_index, ctx):
             if not frag_content:
-<<<<<<< HEAD
                 if not is_fatal(frag_index - 1) or ignore_lethal_error:
-                    self.report_skip_fragment(frag_index)
-=======
-                if not is_fatal(frag_index - 1):
                     self.report_skip_fragment(frag_index, 'fragment not found')
->>>>>>> 6b301aaa
                     return True
                 else:
                     ctx['dest_stream'].close()
