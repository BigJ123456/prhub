--- conflicted
+++ resolved
@@ -828,15 +828,11 @@
         dest='encoding', metavar='ENCODING',
         help='Force the specified encoding (experimental)')
     workarounds.add_option(
-<<<<<<< HEAD
         '--legacy-server-connect',
         action='store_true', dest='legacy_server_connect', default=False,
         help='Explicitly allow HTTPS connection to servers that do not support RFC 5746 secure renegotiation')
     workarounds.add_option(
-        '--no-check-certificate',
-=======
         '--no-check-certificates',
->>>>>>> b1156c1e
         action='store_true', dest='no_check_certificate', default=False,
         help='Suppress HTTPS certificate validation')
     workarounds.add_option(
