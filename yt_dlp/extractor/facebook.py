--- conflicted
+++ resolved
@@ -521,15 +521,6 @@
                 k == 'media' and str(v['id']) == video_id and v['__typename'] == 'Video')), expected_type=dict)
             title = get_first(media, ('title', 'text'))
             description = get_first(media, ('creation_story', 'comet_sections', 'message', 'story', 'message', 'text'))
-<<<<<<< HEAD
-            uploader_data = (
-                get_first(media, ('owner', {dict}))
-                or get_first(post, ('video', 'creation_story', 'attachments', ..., 'media', lambda k, v: k == 'owner' and v['name']))
-                or get_first(post, (..., 'video', lambda k, v: k == 'owner' and v['name']))
-                or get_first(post, ('node', 'actors', ..., {dict})) or {})
-
-=======
->>>>>>> d63eae7e
             page_title = title or self._html_search_regex((
                 r'<h2\s+[^>]*class="uiHeaderTitle"[^>]*>(?P<content>[^<]*)</h2>',
                 r'(?s)<span class="fbPhotosPhotoCaption".*?id="fbPhotoPageCaption"><span class="hasCaption">(?P<content>.*?)</span>',
@@ -540,6 +531,7 @@
                 webpage, 'description', default=None)
             uploader_data = (
                 get_first(media, ('owner', {dict}))
+                or get_first(post, ('video', 'creation_story', 'attachments', ..., 'media', lambda k, v: k == 'owner' and v['name']))
                 or get_first(post, (..., 'video', lambda k, v: k == 'owner' and v['name']))
                 or get_first(post, ('node', 'actors', ..., {dict}))
                 or get_first(post, ('event', 'event_creator', {dict})) or {})
