--- conflicted
+++ resolved
@@ -8,12 +8,9 @@
     ExtractorError,
     float_or_none,
     int_or_none,
-<<<<<<< HEAD
-    traverse_obj,
-=======
->>>>>>> 2e5a47da
     try_get,
 )
+from ..utils.traversal import traverse_obj
 
 
 class YandexMusicBaseIE(InfoExtractor):
