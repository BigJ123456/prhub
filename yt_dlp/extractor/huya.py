import base64
import hashlib
import random
import re
import urllib.parse

from .common import InfoExtractor
<<<<<<< HEAD
from ..compat import compat_b64decode, compat_urlparse
=======
>>>>>>> 556aa516
from ..utils import (
    ExtractorError,
    int_or_none,
    str_or_none,
    try_get,
    unescapeHTML,
    update_url_query,
)


class HuyaLiveIE(InfoExtractor):
    _VALID_URL = r'https?://(?:www\.|m\.)?huya\.com/(?P<id>[^/#?&]+)(?:\D|$)'
    IE_NAME = 'huya:live'
    IE_DESC = 'huya.com'
    TESTS = [{
        'url': 'https://www.huya.com/572329',
        'info_dict': {
            'id': '572329',
            'title': str,
            'description': str,
            'is_live': True,
            'view_count': int,
        },
        'params': {
            'skip_download': True,
        },
    }, {
        'url': 'https://www.huya.com/xiaoyugame',
        'only_matching': True,
    }]

    _RESOLUTION = {
        '蓝光': {
            'width': 1920,
            'height': 1080,
        },
        '超清': {
            'width': 1280,
            'height': 720,
        },
        '流畅': {
            'width': 800,
            'height': 480,
        },
    }

    def _real_extract(self, url):
        video_id = self._match_id(url)
        webpage = self._download_webpage(url, video_id=video_id)
        stream_data = self._search_json(r'stream:\s', webpage, 'stream', video_id=video_id, default=None)
        room_info = try_get(stream_data, lambda x: x['data'][0]['gameLiveInfo'])
        if not room_info:
            raise ExtractorError('Can not extract the room info', expected=True)
        title = room_info.get('roomName') or room_info.get('introduction') or self._html_extract_title(webpage)
        screen_type = room_info.get('screenType')
        live_source_type = room_info.get('liveSourceType')
        stream_info_list = stream_data['data'][0]['gameStreamInfoList']
        if not stream_info_list:
            raise ExtractorError('Video is offline', expected=True)
        formats = []
        for stream_info in stream_info_list:
            stream_url = stream_info.get('sFlvUrl')
            if not stream_url:
                continue
            stream_name = stream_info.get('sStreamName')
            re_secret = not screen_type and live_source_type in (0, 8, 13)
            params = dict(urllib.parse.parse_qsl(unescapeHTML(stream_info['sFlvAntiCode'])))
            fm, ss = '', ''
            if re_secret:
                fm, ss = self.encrypt(params, stream_info, stream_name)
            for si in stream_data.get('vMultiStreamInfo'):
                display_name, bitrate = re.fullmatch(
                    r'(.+?)(?:(\d+)M)?', si.get('sDisplayName')).groups()
                rate = si.get('iBitRate')
                if rate:
                    params['ratio'] = rate
                else:
                    params.pop('ratio', None)
                    if bitrate:
                        rate = int(bitrate) * 1000
                if re_secret:
                    params['wsSecret'] = hashlib.md5(
                        '_'.join([fm, params['u'], stream_name, ss, params['wsTime']]))
                formats.append({
                    'ext': stream_info.get('sFlvUrlSuffix'),
                    'format_id': str_or_none(stream_info.get('iLineIndex')),
                    'tbr': rate,
                    'url': update_url_query(f'{stream_url}/{stream_name}.{stream_info.get("sFlvUrlSuffix")}',
                                            query=params),
                    **self._RESOLUTION.get(display_name, {}),
                })

        return {
            'id': video_id,
            'title': title,
            'formats': formats,
            'view_count': room_info.get('totalCount'),
            'thumbnail': room_info.get('screenshot'),
            'description': room_info.get('contentIntro'),
            'http_headers': {
                'Origin': 'https://www.huya.com',
                'Referer': 'https://www.huya.com/',
            },
        }

    def encrypt(self, params, stream_info, stream_name):
        ct = int_or_none(params.get('wsTime'), 16) + random.random()
        presenter_uid = stream_info['lPresenterUid']
        if not stream_name.startswith(str(presenter_uid)):
            uid = presenter_uid
        else:
            uid = int_or_none(ct % 1e7 * 1e6 % 0xffffffff)
        u1 = uid & 0xffffffff00000000
        u2 = uid & 0xffffffff
        u3 = uid & 0xffffff
        u = u1 | u2 >> 24 | u3 << 8
        params.update({
            'u': str_or_none(u),
            'seqid': str_or_none(int_or_none(ct * 1000) + uid),
            'ver': '1',
            'uuid': int_or_none(ct % 1e7 * 1e6 % 0xffffffff),
            't': '100',
        })
        fm = base64.b64decode(params['fm']).decode().split('_', 1)[0]
        ss = hashlib.md5('|'.join([params['seqid'], params['ctype'], params['t']]))
        return fm, ss<|MERGE_RESOLUTION|>--- conflicted
+++ resolved
@@ -5,10 +5,6 @@
 import urllib.parse
 
 from .common import InfoExtractor
-<<<<<<< HEAD
-from ..compat import compat_b64decode, compat_urlparse
-=======
->>>>>>> 556aa516
 from ..utils import (
     ExtractorError,
     int_or_none,
