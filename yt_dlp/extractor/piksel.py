--- conflicted
+++ resolved
@@ -45,11 +45,7 @@
                 'upload_date': '20161210',
                 'description': '',
                 'thumbnail': 'https://thumbs.piksel.tech/thumbs/aid/t1488331553/3238987.jpg?w=640&h=480',
-<<<<<<< HEAD
-            }
-=======
             },
->>>>>>> 556aa516
         },
         {
             # Original source: http://www.uscourts.gov/cameras-courts/state-washington-vs-donald-j-trump-et-al
@@ -63,11 +59,7 @@
                 'timestamp': 1486171129,
                 'upload_date': '20170204',
                 'thumbnail': 'https://thumbs.piksel.tech/thumbs/aid/t1495569155/3279887.jpg?w=640&h=360',
-<<<<<<< HEAD
-            }
-=======
             },
->>>>>>> 556aa516
         },
         {
             # https://www3.nhk.or.jp/nhkworld/en/ondemand/video/2019240/
