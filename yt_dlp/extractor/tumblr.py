# coding: utf-8
from __future__ import unicode_literals


from .common import InfoExtractor
from ..utils import (
    ExtractorError,
    int_or_none,
    traverse_obj,
    urlencode_postdata
)


class TumblrIE(InfoExtractor):
    _VALID_URL = r'https?://(?P<blog_name>[^/?#&]+)\.tumblr\.com/(?:post|video)/(?P<id>[0-9]+)(?:$|[/?#])'
    _NETRC_MACHINE = 'tumblr'
    _LOGIN_URL = 'https://www.tumblr.com/login'
    _OAUTH_URL = 'https://www.tumblr.com/api/v2/oauth2/token'
    _TESTS = [{
        'url': 'http://tatianamaslanydaily.tumblr.com/post/54196191430/orphan-black-dvd-extra-behind-the-scenes',
        'md5': '479bb068e5b16462f5176a6828829767',
        'info_dict': {
            'id': '54196191430',
            'ext': 'mp4',
            'title': 'md5:dfac39636969fe6bf1caa2d50405f069',
            'description': 'md5:390ab77358960235b6937ab3b8528956',
            'uploader_id': 'tatianamaslanydaily',
            'uploader_url': 'https://tatianamaslanydaily.tumblr.com/',
            'thumbnail': r're:^https?://.*\.jpg',
            'duration': 127,
            'like_count': int,
            'repost_count': int,
            'age_limit': 0,
            'tags': ['Orphan Black', 'Tatiana Maslany', 'Interview', 'Video', 'OB S1 DVD Extras'],
        }
    }, {
        'note': 'multiple formats',
        'url': 'https://maskofthedragon.tumblr.com/post/626907179849564160/mona-talking-in-english',
        'md5': 'f43ff8a8861712b6cf0e0c2bd84cfc68',
        'info_dict': {
            'id': '626907179849564160',
            'ext': 'mp4',
            'title': 'Mona\xa0“talking” in\xa0“english”',
            'description': 'md5:082a3a621530cb786ad2b7592a6d9e2c',
            'uploader_id': 'maskofthedragon',
            'uploader_url': 'https://maskofthedragon.tumblr.com/',
            'thumbnail': r're:^https?://.*\.jpg',
            'duration': 7,
            'like_count': int,
            'repost_count': int,
            'age_limit': 0,
            'tags': 'count:19',
        },
        'params': {
            'format': 'hd',
        },
    }, {
        'note': 'non-iframe video (with related posts)',
        'url': 'https://shieldfoss.tumblr.com/post/675519763813908480',
        'md5': '12bdb75661ef443bffe5a4dac1dbf118',
        'info_dict': {
            'id': '675519763813908480',
            'ext': 'mp4',
            'title': 'Shieldfoss',
            'uploader_id': 'nerviovago',
            'uploader_url': 'https://nerviovago.tumblr.com/',
            'thumbnail': r're:^https?://.*\.jpg',
            'like_count': int,
            'repost_count': int,
            'age_limit': 0,
            'tags': [],
        }
    }, {
        'note': 'dashboard only (original post)',
        'url': 'https://jujanon.tumblr.com/post/159704441298/my-baby-eating',
        'md5': '029f7c91ab386701b211e3d494d2d95e',
        'info_dict': {
            'id': '159704441298',
            'ext': 'mp4',
            'title': 'md5:ba79365861101f4911452728d2950561',
            'description': 'md5:773738196cea76b6996ec71e285bdabc',
            'uploader_id': 'jujanon',
            'uploader_url': 'https://jujanon.tumblr.com/',
            'thumbnail': r're:^https?://.*\.jpg',
            'like_count': int,
            'repost_count': int,
            'age_limit': 0,
            'tags': ['crabs', 'my video', 'my pets'],
        }
    }, {
        'note': 'dashboard only (reblog)',
        'url': 'https://bartlebyshop.tumblr.com/post/180294460076/duality-of-bird',
        'md5': '04334e7cadb1af680d162912559f51a5',
        'info_dict': {
            'id': '180294460076',
            'ext': 'mp4',
            'title': 'duality of bird',
            'description': 'duality of bird',
            'uploader_id': 'todaysbird',
            'uploader_url': 'https://todaysbird.tumblr.com/',
            'thumbnail': r're:^https?://.*\.jpg',
            'like_count': int,
            'repost_count': int,
            'age_limit': 0,
            'tags': [],
        }
    }, {
        'note': 'dashboard only (external)',
        'url': 'https://afloweroutofstone.tumblr.com/post/675661759168823296/the-blues-remembers-everything-the-country-forgot',
        'info_dict': {
            'id': 'q67_fd7b8SU',
            'ext': 'mp4',
            'title': 'The Blues Remembers Everything the Country Forgot',
            'alt_title': 'The Blues Remembers Everything the Country Forgot',
            'description': 'md5:1a6b4097e451216835a24c1023707c79',
            'release_date': '20201224',
            'creator': 'md5:c2239ba15430e87c3b971ba450773272',
            'uploader': 'Moor Mother - Topic',
            'upload_date': '20201223',
            'uploader_id': 'UCxrMtFBRkFvQJ_vVM4il08w',
            'uploader_url': 'http://www.youtube.com/channel/UCxrMtFBRkFvQJ_vVM4il08w',
            'thumbnail': r're:^https?://i.ytimg.com/.*',
            'channel': 'Moor Mother - Topic',
            'channel_id': 'UCxrMtFBRkFvQJ_vVM4il08w',
            'channel_url': 'https://www.youtube.com/channel/UCxrMtFBRkFvQJ_vVM4il08w',
            'channel_follower_count': int,
            'duration': 181,
            'view_count': int,
            'like_count': int,
            'age_limit': 0,
            'categories': ['Music'],
            'tags': 'count:7',
            'live_status': 'not_live',
            'playable_in_embed': True,
            'availability': 'public',
            'track': 'The Blues Remembers Everything the Country Forgot',
            'artist': 'md5:c2239ba15430e87c3b971ba450773272',
            'album': 'Brass',
            'release_year': 2020,
        },
        'add_ie': ['Youtube'],
    }, {
        'url': 'http://naked-yogi.tumblr.com/post/118312946248/naked-smoking-stretching',
        'md5': 'de07e5211d60d4f3a2c3df757ea9f6ab',
        'info_dict': {
            'id': 'Wmur',
            'ext': 'mp4',
            'title': 'naked smoking & stretching',
            'upload_date': '20150506',
            'timestamp': 1430931613,
            'age_limit': 18,
            'uploader_id': '1638622',
            'uploader': 'naked-yogi',
        },
        # 'add_ie': ['Vidme'],
        'skip': 'dead embedded video host'
    }, {
        'url': 'https://prozdvoices.tumblr.com/post/673201091169681408/what-recording-voice-acting-sounds-like',
        'md5': 'a0063fc8110e6c9afe44065b4ea68177',
        'info_dict': {
            'id': 'eomhW5MLGWA',
            'ext': 'mp4',
            'title': 'what recording voice acting sounds like',
            'description': 'md5:1da3faa22d0e0b1d8b50216c284ee798',
            'uploader': 'ProZD',
            'upload_date': '20220112',
            'uploader_id': 'ProZD',
            'uploader_url': 'http://www.youtube.com/user/ProZD',
            'thumbnail': r're:^https?://i.ytimg.com/.*',
            'channel': 'ProZD',
            'channel_id': 'UC6MFZAOHXlKK1FI7V0XQVeA',
            'channel_url': 'https://www.youtube.com/channel/UC6MFZAOHXlKK1FI7V0XQVeA',
            'channel_follower_count': int,
            'duration': 20,
            'view_count': int,
            'like_count': int,
            'age_limit': 0,
            'categories': ['Film & Animation'],
            'tags': [],
            'live_status': 'not_live',
            'playable_in_embed': True,
            'availability': 'public',
        },
        'add_ie': ['Youtube'],
    }, {
        'url': 'https://dominustempori.tumblr.com/post/673572712813297664/youtubes-all-right-for-some-pretty-cool',
        'md5': '203e9eb8077e3f45bfaeb4c86c1467b8',
        'info_dict': {
            'id': '87816359',
            'ext': 'mov',
            'title': 'Harold Ramis',
            'description': 'md5:be8e68cbf56ce0785c77f0c6c6dfaf2c',
            'uploader': 'Resolution Productions Group',
            'uploader_id': 'resolutionproductions',
            'uploader_url': 'https://vimeo.com/resolutionproductions',
            'upload_date': '20140227',
            'thumbnail': r're:^https?://i.vimeocdn.com/video/.*',
            'timestamp': 1393523719,
            'duration': 291,
        },
        'add_ie': ['Vimeo'],
    }, {
        'url': 'http://sutiblr.tumblr.com/post/139638707273',
        'md5': '2dd184b3669e049ba40563a7d423f95c',
        'info_dict': {
            'id': 'ir7qBEIKqvq',
            'ext': 'mp4',
            'title': 'Vine by sutiblr',
            'alt_title': 'Vine by sutiblr',
            'uploader': 'sutiblr',
            'uploader_id': '1198993975374495744',
            'upload_date': '20160220',
            'like_count': int,
            'comment_count': int,
            'repost_count': int,
            'thumbnail': r're:^https?://.*\.jpg',
            'timestamp': 1455940159,
            'view_count': int,
        },
        'add_ie': ['Vine'],
    }, {
        'url': 'https://silami.tumblr.com/post/84250043974/my-bad-river-flows-in-you-impression-on-maschine',
        'md5': '3c92d7c3d867f14ccbeefa2119022277',
        'info_dict': {
            'id': 'nYtvtTPuTl',
            'ext': 'mp4',
            'title': 'Video by silbulterman',
            'description': '#maschine',
            'uploader_id': '242859024',
            'thumbnail': r're:^https?://.*\.jpg',
            'timestamp': 1398801174,
            'like_count': int,
            'uploader': 'Sil',
            'channel': 'silbulterman',
            'comment_count': int,
            'upload_date': '20140429',
        },
        'add_ie': ['Instagram'],
    }]

<<<<<<< HEAD
    def _login(self, username, password):
        login_page = self._download_webpage(
            self._LOGIN_URL, None, 'Downloading login page')

        login_form = self._hidden_inputs(login_page)
        login_form.update({
            'user[email]': username,
            'user[password]': password
        })

        response, urlh = self._download_webpage_handle(
            self._LOGIN_URL, None, 'Logging in',
            data=urlencode_postdata(login_form), headers={
                'Content-Type': 'application/x-www-form-urlencoded',
                'Referer': self._LOGIN_URL,
            })

        # Successful login
        if '/dashboard' in urlh.geturl():
=======
    _providers = {
        'instagram': 'Instagram',
        'vimeo': 'Vimeo',
        'vine': 'Vine',
        'youtube': 'Youtube',
    }

    _ACCESS_TOKEN = None

    def _real_initialize(self):
        self.get_access_token()
        self._login()

    def get_access_token(self):
        login_page = self._download_webpage(
            self._LOGIN_URL, None, 'Downloading login page', fatal=False)
        if login_page:
            self._ACCESS_TOKEN = self._search_regex(
                r'"API_TOKEN":\s*"(\w+)"', login_page, 'API access token', fatal=False)
        if not self._ACCESS_TOKEN:
            self.report_warning('Failed to get access token; metadata will be missing and some videos may not work')

    def _login(self):
        username, password = self._get_login_info()
        if not username:
            return

        if not self._ACCESS_TOKEN:
>>>>>>> b3edc806
            return

        self._download_json(
            self._OAUTH_URL, None, 'Logging in',
            data=urlencode_postdata({
                'password': password,
                'grant_type': 'password',
                'username': username,
            }), headers={
                'Content-Type': 'application/x-www-form-urlencoded',
                'Authorization': f'Bearer {self._ACCESS_TOKEN}',
            },
            errnote='Login failed', fatal=False)

    def _real_extract(self, url):
        blog, video_id = self._match_valid_url(url).groups()

        url = f'http://{blog}.tumblr.com/post/{video_id}/'
        webpage, urlh = self._download_webpage_handle(url, video_id)

        redirect_url = urlh.geturl()

        api_only = bool(self._search_regex(
            r'(tumblr.com|^)/(safe-mode|login_required|blog/view)',
            redirect_url, 'redirect', default=None))

        if api_only and not self._ACCESS_TOKEN:
            raise ExtractorError('Cannot get data for dashboard-only post without access token')

        post_json = {}
        if self._ACCESS_TOKEN:
            post_json = traverse_obj(
                self._download_json(
                    f'https://www.tumblr.com/api/v2/blog/{blog}/posts/{video_id}/permalink',
                    video_id, headers={'Authorization': f'Bearer {self._ACCESS_TOKEN}'}, fatal=False),
                ('response', 'timeline', 'elements', 0)) or {}
        content_json = traverse_obj(post_json, ('trail', 0, 'content'), ('content')) or []
        video_json = next(
            (item for item in content_json if item.get('type') == 'video'), {})
        media_json = video_json.get('media') or {}
        if api_only and not media_json.get('url') and not video_json.get('url'):
            raise ExtractorError('Failed to find video data for dashboard-only post')

        if not media_json.get('url') and video_json.get('url'):
            # external video host
            return self.url_result(
                video_json['url'],
                self._providers.get(video_json.get('provider'), 'Generic'))

        video_url = self._og_search_video_url(webpage, default=None)
        duration = None
        formats = []

        # iframes can supply duration and sometimes additional formats, so check for one
        iframe_url = self._search_regex(
            fr'src=\'(https?://www\.tumblr\.com/video/{blog}/{video_id}/[^\']+)\'',
            webpage, 'iframe url', default=None)
        if iframe_url:
            iframe = self._download_webpage(
                iframe_url, video_id, 'Downloading iframe page',
                headers={'Referer': redirect_url})

            options = self._parse_json(
                self._search_regex(
                    r'data-crt-options=(["\'])(?P<options>.+?)\1', iframe,
                    'hd video url', default='', group='options'),
                video_id, fatal=False)
            if options:
                duration = int_or_none(options.get('duration'))

                hd_url = options.get('hdUrl')
                if hd_url:
                    # there are multiple formats; extract them
                    # ignore other sources of width/height data as they may be wrong
                    sources = []
                    sd_url = self._search_regex(
                        r'<source[^>]+src=(["\'])(?P<url>.+?)\1', iframe,
                        'sd video url', default=None, group='url')
                    if sd_url:
                        sources.append((sd_url, 'sd'))
                    sources.append((hd_url, 'hd'))

                    formats = [{
                        'url': video_url,
                        'format_id': format_id,
                        'height': int_or_none(self._search_regex(
                            r'_(\d+)\.\w+$', video_url, 'height', default=None)),
                        'quality': quality,
                    } for quality, (video_url, format_id) in enumerate(sources)]

        if not media_json.get('url') and not video_url and not iframe_url:
            # external video host (but we weren't able to figure it out from the api)
            iframe_url = self._search_regex(
                r'src=["\'](https?://safe\.txmblr\.com/svc/embed/inline/[^"\']+)["\']',
                webpage, 'embed iframe url', default=None)
            return self.url_result(iframe_url or redirect_url, 'Generic')

        formats = formats or [{
            'url': media_json.get('url') or video_url,
            'width': int_or_none(
                media_json.get('width') or self._og_search_property('video:width', webpage, default=None)),
            'height': int_or_none(
                media_json.get('height') or self._og_search_property('video:height', webpage, default=None)),
        }]
        self._sort_formats(formats)

        # the url we're extracting from might be an original post or it might be a reblog.
        # if it's a reblog, og:description will be the reblogger's comment, not the uploader's.
        # content_json is always the op, so if it exists but has no text, there's no description
        if content_json:
            description = '\n\n'.join((
                item.get('text') for item in content_json if item.get('type') == 'text')) or None
        else:
            description = self._og_search_description(webpage, default=None)
        uploader_id = traverse_obj(post_json, 'reblogged_root_name', 'blog_name')

        return {
            'id': video_id,
            'title': post_json.get('summary') or (blog if api_only else self._html_search_regex(
                r'(?s)<title>(?P<title>.*?)(?: \| Tumblr)?</title>', webpage, 'title')),
            'description': description,
            'thumbnail': (traverse_obj(video_json, ('poster', 0, 'url'))
                          or self._og_search_thumbnail(webpage, default=None)),
            'uploader_id': uploader_id,
            'uploader_url': f'https://{uploader_id}.tumblr.com/' if uploader_id else None,
            'duration': duration,
            'like_count': post_json.get('like_count'),
            'repost_count': post_json.get('reblog_count'),
            'age_limit': {True: 18, False: 0}.get(post_json.get('is_nsfw')),
            'tags': post_json.get('tags'),
            'formats': formats,
        }<|MERGE_RESOLUTION|>--- conflicted
+++ resolved
@@ -238,27 +238,6 @@
         'add_ie': ['Instagram'],
     }]
 
-<<<<<<< HEAD
-    def _login(self, username, password):
-        login_page = self._download_webpage(
-            self._LOGIN_URL, None, 'Downloading login page')
-
-        login_form = self._hidden_inputs(login_page)
-        login_form.update({
-            'user[email]': username,
-            'user[password]': password
-        })
-
-        response, urlh = self._download_webpage_handle(
-            self._LOGIN_URL, None, 'Logging in',
-            data=urlencode_postdata(login_form), headers={
-                'Content-Type': 'application/x-www-form-urlencoded',
-                'Referer': self._LOGIN_URL,
-            })
-
-        # Successful login
-        if '/dashboard' in urlh.geturl():
-=======
     _providers = {
         'instagram': 'Instagram',
         'vimeo': 'Vimeo',
@@ -268,11 +247,7 @@
 
     _ACCESS_TOKEN = None
 
-    def _real_initialize(self):
-        self.get_access_token()
-        self._login()
-
-    def get_access_token(self):
+    def _initialize_pre_login(self):
         login_page = self._download_webpage(
             self._LOGIN_URL, None, 'Downloading login page', fatal=False)
         if login_page:
@@ -281,13 +256,8 @@
         if not self._ACCESS_TOKEN:
             self.report_warning('Failed to get access token; metadata will be missing and some videos may not work')
 
-    def _login(self):
-        username, password = self._get_login_info()
-        if not username:
-            return
-
+    def _login(self, username, password):
         if not self._ACCESS_TOKEN:
->>>>>>> b3edc806
             return
 
         self._download_json(
