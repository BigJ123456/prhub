import base64
import json
import random
import time

from .common import InfoExtractor
from ..utils import (
<<<<<<< HEAD
    clean_html,
    int_or_none,
    join_nonempty,
    js_to_json,
=======
    ExtractorError,
    clean_html,
>>>>>>> 2e5a47da
    strip_jsonp,
    str_or_none,
    traverse_obj,
    unescapeHTML,
    url_or_none,
    ExtractorError,
)


class QQMusicBaseIE(InfoExtractor):
    def _get_g_tk(self):
        n = 5381
        for chr in self._get_cookies('https://y.qq.com').get('qqmusic_key', ''):
            n += (n << 5) + ord(chr)
        return n & 2147483647

    def _get_uin(self):
        return int_or_none(self._get_cookies('https://y.qq.com').get('o_cookie')) or 0

    # Reference: m_r_GetRUin() in top_player.js
    # http://imgcache.gtimg.cn/music/portal_v3/y/top_player.js
    @staticmethod
    def m_r_get_ruin():
        curMs = int(time.time() * 1000) % 1000
        return int(round(random.random() * 2147483647) * curMs % 1E10)

    def download_init_data(self, url, mid, fatal=True):
        webpage = self._download_webpage(url, mid, fatal=fatal)
        return self._search_json(r'window\.__INITIAL_DATA__\s*=\s*', webpage,
                                 'init data', mid, transform_source=js_to_json, fatal=fatal)

    def make_fcu_req(self, req_dict, mid, **kwargs):
        payload = json.dumps({
            'comm': {
                'cv': 0,
                'ct': 24,
                'format': 'json',
                'uin': self._get_uin(),
            },
            **req_dict
        }, separators=(',', ':')).encode('utf-8')

        return self._download_json('https://u.y.qq.com/cgi-bin/musicu.fcg',
                                   mid, data=payload, **kwargs)


class QQMusicIE(QQMusicBaseIE):
    IE_NAME = 'qqmusic'
    IE_DESC = 'QQ音乐'
    _VALID_URL = r'https?://y\.qq\.com/n/ryqq/songDetail/(?P<id>[0-9A-Za-z]+)'
    _TESTS = [{
        'url': 'https://y.qq.com/n/ryqq/songDetail/004Ti8rT003TaZ',
        'md5': 'd7adc5c438d12e2cb648cca81593fd47',
        'info_dict': {
            'id': '004Ti8rT003TaZ',
            'ext': 'mp3',
            'title': '永夜のパレード (永夜的游行)',
            'album': '幻想遊園郷 -Fantastic Park-',
            'release_date': '20111230',
            'duration': 281,
            'creators': ['ケーキ姫', 'JUMA'],
            'genres': ['Pop'],
            'description': 'md5:b5261f3d595657ae561e9e6aee7eb7d9',
            'size': 4501244,
            'thumbnail': r're:^https?://.*\.jpg(?:$|[#?])',
            'subtitles': 'count:1',
        },
        'params': {'listsubtitles': True},
    }, {
        'url': 'https://y.qq.com/n/ryqq/songDetail/004295Et37taLD',
        'md5': '5f1e6cea39e182857da7ffc5ef5e6bb8',
        'info_dict': {
            'id': '004295Et37taLD',
            'ext': 'mp3',
            'title': '可惜没如果',
            'album': '新地球 - 人 (Special Edition)',
            'release_date': '20150129',
            'duration': 298,
            'creators': ['林俊杰'],
            'genres': ['Pop'],
            'description': 'md5:f568421ff618d2066e74b65a04149c4e',
            'thumbnail': r're:^https?://.*\.jpg(?:$|[#?])',
        },
        'skip': 'premium member only',
    }, {
        'note': 'There is no mp3-320 version of this song.',
        'url': 'https://y.qq.com/n/ryqq/songDetail/004MsGEo3DdNxV',
        'md5': '028aaef1ae13d8a9f4861a92614887f9',
        'info_dict': {
            'id': '004MsGEo3DdNxV',
            'ext': 'mp3',
            'title': '如果',
            'album': '新传媒电视连续剧金曲系列II',
            'release_date': '20050626',
            'duration': 220,
            'creators': ['李季美'],
            'description': 'md5:fc711212aa623b28534954dc4bd67385',
            'size': 3535730,
            'thumbnail': r're:^https?://.*\.jpg(?:$|[#?])',
        },
    }, {
        'note': 'lyrics not in .lrc format',
        'url': 'https://y.qq.com/n/ryqq/songDetail/001JyApY11tIp6',
        'info_dict': {
            'id': '001JyApY11tIp6',
            'ext': 'mp3',
            'title': 'Shadows Over Transylvania',
            'release_date': '19970225',
            'creator': 'Dark Funeral',
            'description': 'md5:c9b20210587cbcd6836a1c597bab4525',
            'thumbnail': r're:^https?://.*\.jpg(?:$|[#?])',
        },
        'params': {'skip_download': True},
        'skip': 'no longer available',
    }]

    _FORMATS = {
        'F000': {'name': 'flac', 'prefix': 'F000', 'ext': 'flac', 'preference': 60},
        'A000': {'name': 'ape', 'prefix': 'A000', 'ext': 'ape', 'preference': 50},
        'M800': {'name': '320mp3', 'prefix': 'M800', 'ext': 'mp3', 'preference': 40, 'abr': 320},
        'M500': {'name': '128mp3', 'prefix': 'M500', 'ext': 'mp3', 'preference': 30, 'abr': 128},
        'C400': {'name': '96aac', 'prefix': 'C400', 'ext': 'm4a', 'preference': 20, 'abr': 96},
        'C200': {'name': '48aac', 'prefix': 'C200', 'ext': 'm4a', 'preference': 20, 'abr': 48},
    }

    def _real_extract(self, url):
        mid = self._match_id(url)

        init_data = self.download_init_data(url, mid, fatal=False)
        info_data = self.make_fcu_req({'info': {
            'module': 'music.pf_song_detail_svr',
            'method': 'get_song_detail_yqq',
            'param': {
                'song_mid': mid,
                'song_type': 0,
            }
        }}, mid, note='Downloading song info')['info']['data']['track_info']

        media_mid = info_data['file']['media_mid']

        data = self.make_fcu_req({
            'req_1': {
                'module': 'vkey.GetVkeyServer',
                'method': 'CgiGetVkey',
                'param': {
                    'guid': str(self.m_r_get_ruin()),
                    'songmid': [mid] * len(self._FORMATS),
                    'songtype': [0] * len(self._FORMATS),
                    'uin': str(self._get_uin()),
                    'loginflag': 1,
                    'platform': '20',
                    'filename': [f'{f["prefix"]}{media_mid}.{f["ext"]}' for f in self._FORMATS.values()],
                }
            },
            'req_2': {
                'module': 'music.musichallSong.PlayLyricInfo',
                'method': 'GetPlayLyricInfo',
                'param': {'songMID': mid},
            },
        }, mid, note='Downloading formats and lyric')

        if data['req_1']['code'] != 0:
            raise ExtractorError(f'Failed to download formats, error {data["req_1"]["code"]}')
        formats = traverse_obj(data, ('req_1', 'data', 'midurlinfo', lambda _, v: v['songmid'] == mid and v['purl'], {
            'url': ('purl', {str}, {lambda x: f'https://dl.stream.qqmusic.qq.com/{x}'}),
            'format': ('filename', {lambda x: self._FORMATS[x[:4]]['name']}),
            'format_id': ('filename', {lambda x: self._FORMATS[x[:4]]['name']}),
            'size': ('filename', {lambda x: self._FORMATS[x[:4]]['name']},
                     {lambda x: traverse_obj(info_data, ('file', f'size_{x}'), get_all=False)}),
            'quality': ('filename', {lambda x: self._FORMATS[x[:4]]['preference']}),
            'abr': ('filename', {lambda x: self._FORMATS[x[:4]]['abr']}),
        }))

        if traverse_obj(data, ('req_2', 'code')):
            self.report_warning(f'Failed to download lyric, error {data["req_2"]["code"]}')
        lrc_content = traverse_obj(data, ('req_2', 'data', 'lyric', {lambda x: base64.b64decode(x).decode('utf-8')}))

        info_dict = {
            'id': mid,
            'formats': formats,
            **traverse_obj(info_data, {
                'title': ('title', {str}),
                'album': ('album', 'title', {str}, {lambda x: x or None}),
                'release_date': ('time_public', {lambda x: x.replace('-', '') or None}),
                'creators': ('singer', ..., 'name', {str}),
                'alt_title': ('subtitle', {str}, {lambda x: x or None}),
                'duration': ('interval', {int_or_none}),
            }),
            **traverse_obj(init_data, ('detail', {
                'thumbnail': ('picurl', {url_or_none}),
                'description': ('info', 'intro', 'content', ..., 'value', {str}),
                'genres': ('info', 'genre', 'content', ..., 'value', {str}, {lambda x: [x]}),
            }), get_all=False),
        }
        if lrc_content:
            info_dict['subtitles'] = {'origin': [{'ext': 'lrc', 'data': lrc_content}]}
            info_dict['description'] = join_nonempty(info_dict.get('description'), lrc_content, delim='\n')
        return info_dict


class QQMusicSingerIE(QQMusicBaseIE):
    IE_NAME = 'qqmusic:singer'
    IE_DESC = 'QQ音乐 - 歌手'
    _VALID_URL = r'https?://y\.qq\.com/n/ryqq/singer/(?P<id>[0-9A-Za-z]+)'
    _TESTS = [{
        'url': 'https://y.qq.com/n/ryqq/singer/001BLpXF2DyJe2',
        'info_dict': {
            'id': '001BLpXF2DyJe2',
            'title': '林俊杰',
            'description': 'md5:10624ce73b06fa400bc846f59b0305fa',
            'thumbnail': r're:^https?://.*\.jpg(?:$|[#?])',
        },
        'playlist_mincount': 100,
    }, {
        'url': 'https://y.qq.com/n/ryqq/singer/000Q00f213YzNV',
        'info_dict': {
            'id': '000Q00f213YzNV',
            'title': '桃几OvO',
            'description': '小破站小唱见~希望大家喜欢听我唱歌~！',
            'thumbnail': r're:^https?://.*\.jpg(?:$|[#?])',
        },
        'playlist_count': 12,
        'playlist': [{
            'info_dict': {
                'id': '0016cvsy02mmCl',
                'ext': 'mp3',
                'title': '群青',
                'album': '桃几2021年翻唱集',
                'release_date': '20210913',
                'duration': 248,
                'creators': ['桃几OvO'],
                'genres': ['Pop'],
                'description': 'md5:4296005a04edcb5cdbe0889d5055a7ae',
                'size': 3970822,
                'thumbnail': r're:^https?://.*\.jpg(?:$|[#?])',
            },
        }],
    }]

    def _entries(self, mid, init_data):
        page_size = 50
        max_num = traverse_obj(init_data, ('singerDetail', 'songTotalNum'))
        for page in range(0, max_num // page_size + 1):
            data = self.make_fcu_req({'req_1': {
                'module': 'music.web_singer_info_svr',
                'method': 'get_singer_detail_info',
                'param': {
                    'sort': 5,
                    'singermid': mid,
                    'sin': page * page_size,
                    'num': page_size,
                }}}, mid, note=f'Downloading page {page}')
            yield from traverse_obj(data, ('req_1', 'data', 'songlist', ..., {lambda x: self.url_result(
                f'https://y.qq.com/n/ryqq/songDetail/{x["mid"]}', QQMusicIE, x['mid'], x.get('title'))}))

    def _real_extract(self, url):
        mid = self._match_id(url)

        init_data = self.download_init_data(url, mid)
        return self.playlist_result(
            self._entries(mid, init_data), mid, **traverse_obj(init_data, ('singerDetail', {
                'title': ('basic_info', 'name', {str}),
                'description': ('ex_info', 'desc', {str}),
                'thumbnail': ('pic', 'pic', {url_or_none}),
            })))


class QQPlaylistBaseIE(InfoExtractor):
    def _extract_entries(self, info_json, path):
        return traverse_obj(info_json, (*path, {lambda song: self.url_result(
            f'https://y.qq.com/n/ryqq/songDetail/{song["songmid"]}', QQMusicIE, song['songmid'], song['songname'])}))


class QQMusicAlbumIE(QQPlaylistBaseIE):
    IE_NAME = 'qqmusic:album'
    IE_DESC = 'QQ音乐 - 专辑'
    _VALID_URL = r'https?://y\.qq\.com/n/ryqq/albumDetail/(?P<id>[0-9A-Za-z]+)'

    _TESTS = [{
        'url': 'https://y.qq.com/n/ryqq/albumDetail/000gXCTb2AhRR1',
        'info_dict': {
            'id': '000gXCTb2AhRR1',
            'title': '我们都是这样长大的',
            'description': 'md5:179c5dce203a5931970d306aa9607ea6',
        },
        'playlist_count': 4,
    }, {
        'url': 'https://y.qq.com/n/ryqq/albumDetail/002Y5a3b3AlCu3',
        'info_dict': {
            'id': '002Y5a3b3AlCu3',
            'title': '그리고…',
            'description': 'md5:a48823755615508a95080e81b51ba729',
        },
        'playlist_count': 8,
    }]

    def _real_extract(self, url):
        mid = self._match_id(url)

        album_json = self._download_json(
            'http://i.y.qq.com/v8/fcg-bin/fcg_v8_album_info_cp.fcg',
            mid, 'Download album page',
            query={'albummid': mid, 'format': 'json'})['data']

        entries = self._extract_entries(album_json, ('list', ...))

        return self.playlist_result(entries, mid, **traverse_obj(album_json, {
            'title': ('name', {str}),
            'description': ('desc', {str}, {str.strip}),
        }))


class QQMusicToplistIE(QQPlaylistBaseIE):
    IE_NAME = 'qqmusic:toplist'
    IE_DESC = 'QQ音乐 - 排行榜'
    _VALID_URL = r'https?://y\.qq\.com/n/ryqq/toplist/(?P<id>[0-9]+)'

    _TESTS = [{
        'url': 'https://y.qq.com/n/ryqq/toplist/123',
        'info_dict': {
            'id': '123',
            'title': r're:美国热门音乐榜 \d{4}-\d{2}-\d{2}',
            'description': '美国热门音乐榜，每周一更新。',
        },
        'playlist_count': 95,
    }, {
        'url': 'https://y.qq.com/n/ryqq/toplist/3',
        'info_dict': {
            'id': '3',
            'title': r're:巅峰榜·欧美 \d{4}-\d{2}-\d{2}',
            'description': 'md5:4def03b60d3644be4c9a36f21fd33857',
        },
        'playlist_count': 100,
    }, {
        'url': 'https://y.qq.com/n/ryqq/toplist/106',
        'info_dict': {
            'id': '106',
            'title': r're:韩国Mnet榜 \d{4}-\d{2}-\d{2}',
            'description': 'md5:cb84b325215e1d21708c615cac82a6e7',
        },
        'playlist_count': 50,
    }]

    def _real_extract(self, url):
        list_id = self._match_id(url)

        toplist_json = self._download_json(
            'http://i.y.qq.com/v8/fcg-bin/fcg_v8_toplist_cp.fcg', list_id,
            note='Download toplist page',
            query={'type': 'toplist', 'topid': list_id, 'format': 'json'})

        entries = self._extract_entries(toplist_json, ('songlist', ..., 'data'))

        list_name = join_nonempty(*traverse_obj(toplist_json, ((('topinfo', 'ListName'), 'update_time'),)), delim=' ')
        list_description = traverse_obj(toplist_json, ('topinfo', 'info'))

        return self.playlist_result(entries, list_id, list_name, list_description)


class QQMusicPlaylistIE(QQPlaylistBaseIE):
    IE_NAME = 'qqmusic:playlist'
    IE_DESC = 'QQ音乐 - 歌单'
    _VALID_URL = r'https?://y\.qq\.com/n/ryqq/playlist/(?P<id>[0-9]+)'

    _TESTS = [{
        'url': 'https://y.qq.com/n/ryqq/playlist/1374105607',
        'info_dict': {
            'id': '1374105607',
            'title': '易入人心的华语民谣',
            'description': '民谣的歌曲易于传唱、、歌词朗朗伤口、旋律简单温馨。属于那种才入耳孔。却上心头的感觉。没有太多的复杂情绪。简单而直接地表达乐者的情绪，就是这样的简单才易入人心。',
        },
        'playlist_count': 20,
    }]

    def _real_extract(self, url):
        list_id = self._match_id(url)

        list_json = self._download_json(
            'http://i.y.qq.com/qzone-music/fcg-bin/fcg_ucc_getcdinfo_byids_cp.fcg',
            list_id, 'Download list page',
            query={'type': 1, 'json': 1, 'utf8': 1, 'onlysong': 0, 'disstid': list_id},
            transform_source=strip_jsonp, headers={'Referer': url})
        if not len(list_json.get('cdlist', [])):
            error_msg = ''
            if list_json.get('code') or list_json.get('subcode'):
                error_msg = f': Error {list_json.get("code")}-{list_json["subcode"]}: {list_json.get("msg", "")}'
            raise ExtractorError(f'Unable to get playlist info{error_msg}')

        entries = self._extract_entries(list_json, ('cdlist', 0, 'songlist', ...))

        return self.playlist_result(entries, list_id, **traverse_obj(list_json, ('cdlist', 0, {
            'title': ('dissname', {str}),
            'description': ('desc', {lambda x: clean_html(unescapeHTML(x))}),
        })))


class QQMusicVideoIE(QQMusicBaseIE):
    IE_NAME = 'qqmusic:mv'
    IE_DESC = 'QQ音乐 - MV'
    _VALID_URL = r'https?://y\.qq\.com/n/ryqq/mv/(?P<id>[0-9A-Za-z]+)'

    _TESTS = [{
        'url': 'https://y.qq.com/n/ryqq/mv/002Vsarh3SVU8K',
        'info_dict': {
            'id': '002Vsarh3SVU8K',
            'ext': 'mp4',
            'title': 'The Chant (Extended Mix / Audio)',
            'description': '',
            'thumbnail': r're:^https?://.*\.jpg(?:$|[#?])',
            'release_timestamp': 1688918400,
            'release_date': '20230709',
            'duration': 313,
            'creators': ['Duke Dumont'],
            'view_count': int,
        },
    }]

    def _parse_url_formats(self, url_data):
        formats = traverse_obj(url_data, ('mp4', lambda _, v: v.get('freeflow_url'), {
            'url': ('freeflow_url', 0, {url_or_none}),
            'filesize': ('fileSize', {int_or_none}),
            'format_id': ('newFileType', {str_or_none}),
        }))
        return formats

    def _real_extract(self, url):
        video_id = self._match_id(url)

        video_info = self.make_fcu_req({
            'mvInfo': {
                'module': 'music.video.VideoData',
                'method': 'get_video_info_batch',
                'param': {
                    'vidlist': [video_id],
                    'required': [
                        'vid', 'type', 'sid', 'cover_pic', 'duration', 'singers',
                        'video_pay', 'hint', 'code', 'msg', 'name', 'desc',
                        'playcnt', 'pubdate', 'play_forbid_reason']
                }
            },
            'mvUrl': {
                'module': 'music.stream.MvUrlProxy',
                'method': 'GetMvUrls',
                'param': {'vids': [video_id]}
            }
        }, video_id)
        if traverse_obj(video_info, ('mvInfo', 'data', video_id, 'play_forbid_reason')) == 3:
            self.raise_geo_restricted()

        return {
            'id': video_id,
            'formats': self._parse_url_formats(traverse_obj(video_info, ('mvUrl', 'data', video_id))),
            **traverse_obj(video_info, ('mvInfo', 'data', video_id, {
                'title': ('name', {str}),
                'description': ('desc', {str}),
                'thumbnail': ('cover_pic', {url_or_none}),
                'release_timestamp': ('pubdate', {int_or_none}),
                'duration': ('duration', {int_or_none}),
                'creators': ('singers', ..., 'name', {str}),
                'view_count': ('playcnt', {int_or_none}),
            })),
        }<|MERGE_RESOLUTION|>--- conflicted
+++ resolved
@@ -5,21 +5,16 @@
 
 from .common import InfoExtractor
 from ..utils import (
-<<<<<<< HEAD
+    ExtractorError,
     clean_html,
     int_or_none,
     join_nonempty,
     js_to_json,
-=======
-    ExtractorError,
-    clean_html,
->>>>>>> 2e5a47da
     strip_jsonp,
     str_or_none,
     traverse_obj,
     unescapeHTML,
     url_or_none,
-    ExtractorError,
 )
 
 
