--- conflicted
+++ resolved
@@ -658,13 +658,8 @@
             }
             if hasattr(e, 'countries'):
                 kwargs['countries'] = e.countries
-<<<<<<< HEAD
-            raise type(e)(e.msg, **kwargs)
+            raise type(e)(e.orig_msg, **kwargs)
         except IncompleteRead as e:
-=======
-            raise type(e)(e.orig_msg, **kwargs)
-        except compat_http_client.IncompleteRead as e:
->>>>>>> 84842aee
             raise ExtractorError('A network error has occurred.', cause=e, expected=True, video_id=self.get_temp_id(url))
         except (KeyError, StopIteration) as e:
             raise ExtractorError('An extractor error has occurred.', cause=e, video_id=self.get_temp_id(url))
