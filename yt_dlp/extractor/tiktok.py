--- conflicted
+++ resolved
@@ -7,11 +7,7 @@
 
 from .common import InfoExtractor
 from ..compat import compat_urllib_parse_unquote, compat_urllib_parse_urlparse
-<<<<<<< HEAD
-from ..networking.common import HEADRequest
-=======
 from ..networking import HEADRequest
->>>>>>> d05b35d7
 from ..utils import (
     ExtractorError,
     LazyList,
