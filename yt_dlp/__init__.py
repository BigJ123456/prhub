#!/usr/bin/env python3
# coding: utf-8

f'You are using an unsupported version of Python. Only Python versions 3.6 and above are supported by yt-dlp'  # noqa: F541

__license__ = 'Public Domain'

import codecs
import io
import itertools
import os
import random
import re
import sys

from .options import parseOpts
from .compat import (
    compat_getpass,
    compat_os_name,
    compat_shlex_quote,
    workaround_optparse_bug9161,
)
from .cookies import SUPPORTED_BROWSERS, SUPPORTED_KEYRINGS
from .utils import (
    DateRange,
    decodeOption,
    DownloadCancelled,
    DownloadError,
    expand_path,
    float_or_none,
    GeoUtils,
    int_or_none,
    match_filter_func,
    NO_DEFAULT,
    parse_duration,
    preferredencoding,
    read_batch_urls,
    render_table,
    SameFileError,
    setproctitle,
    std_headers,
    traverse_obj,
    write_string,
)
from .update import run_update
from .downloader import FileDownloader
from .extractor import gen_extractors, list_extractors
from .extractor.common import InfoExtractor
from .extractor.adobepass import MSO_INFO
from .postprocessor import (
    FFmpegExtractAudioPP,
    FFmpegSubtitlesConvertorPP,
    FFmpegThumbnailsConvertorPP,
    FFmpegVideoConvertorPP,
    FFmpegVideoRemuxerPP,
    MetadataFromFieldPP,
    MetadataParserPP,
)
from .YoutubeDL import YoutubeDL


<<<<<<< HEAD
def get_urls(urls, batchfile, verbose):
=======
def _real_main(argv=None):
    # Compatibility fixes for Windows
    if sys.platform == 'win32':
        # https://github.com/ytdl-org/youtube-dl/issues/820
        codecs.register(lambda name: codecs.lookup('utf-8') if name == 'cp65001' else None)

    workaround_optparse_bug9161()

    setproctitle('yt-dlp')

    parser, opts, args = parseOpts(argv)
    warnings, deprecation_warnings = [], []

    if opts.user_agent is not None:
        opts.headers.setdefault('User-Agent', opts.user_agent)
    if opts.referer is not None:
        opts.headers.setdefault('Referer', opts.referer)

    # Dump user agent
    if opts.dump_user_agent:
        ua = traverse_obj(opts.headers, 'User-Agent', casesense=False, default=std_headers['User-Agent'])
        write_string(f'{ua}\n', out=sys.stdout)
        sys.exit(0)

>>>>>>> 08d30158
    # Batch file verification
    batch_urls = []
    if batchfile is not None:
        try:
            if batchfile == '-':
                write_string('Reading URLs from stdin - EOF (%s) to end:\n' % (
                    'Ctrl+Z' if compat_os_name == 'nt' else 'Ctrl+D'))
                batchfd = sys.stdin
            else:
                batchfd = io.open(
                    expand_path(batchfile),
                    'r', encoding='utf-8', errors='ignore')
            batch_urls = read_batch_urls(batchfd)
            if verbose:
                write_string('[debug] Batch file urls: ' + repr(batch_urls) + '\n')
        except IOError:
            sys.exit('ERROR: batch file %s could not be read' % batchfile)
    _enc = preferredencoding()
    return [
        url.strip().decode(_enc, 'ignore') if isinstance(url, bytes) else url.strip()
        for url in batch_urls + urls]


def print_extractor_information(opts, urls):
    if opts.list_extractors:
        for ie in list_extractors(opts.age_limit):
            write_string(ie.IE_NAME + (' (CURRENTLY BROKEN)' if not ie.working() else '') + '\n', out=sys.stdout)
            matchedUrls = [url for url in urls if ie.suitable(url)]
            for mu in matchedUrls:
                write_string('  ' + mu + '\n', out=sys.stdout)
    elif opts.list_extractor_descriptions:
        for ie in list_extractors(opts.age_limit):
            if not ie.working():
                continue
            desc = getattr(ie, 'IE_DESC', ie.IE_NAME)
            if desc is False:
                continue
            if getattr(ie, 'SEARCH_KEY', None) is not None:
                _SEARCHES = ('cute kittens', 'slithering pythons', 'falling cat', 'angry poodle', 'purple fish', 'running tortoise', 'sleeping bunny', 'burping cow')
                _COUNTS = ('', '5', '10', 'all')
                desc += f'; "{ie.SEARCH_KEY}:" prefix (Example: "{ie.SEARCH_KEY}{random.choice(_COUNTS)}:{random.choice(_SEARCHES)}")'
            write_string(desc + '\n', out=sys.stdout)
    elif opts.ap_list_mso:
        table = [[mso_id, mso_info['name']] for mso_id, mso_info in MSO_INFO.items()]
        write_string('Supported TV Providers:\n' + render_table(['mso', 'mso name'], table) + '\n', out=sys.stdout)
    else:
        return False
    return True


def set_compat_opts(opts):
    def _unused_compat_opt(name):
        if name not in opts.compat_opts:
            return False
        opts.compat_opts.discard(name)
        opts.compat_opts.update(['*%s' % name])
        return True

    def set_default_compat(compat_name, opt_name, default=True, remove_compat=True):
        attr = getattr(opts, opt_name)
        if compat_name in opts.compat_opts:
            if attr is None:
                setattr(opts, opt_name, not default)
                return True
            else:
                if remove_compat:
                    _unused_compat_opt(compat_name)
                return False
        elif attr is None:
            setattr(opts, opt_name, default)
        return None

    set_default_compat('abort-on-error', 'ignoreerrors', 'only_download')
    set_default_compat('no-playlist-metafiles', 'allow_playlist_files')
    set_default_compat('no-clean-infojson', 'clean_infojson')
    if 'no-attach-info-json' in opts.compat_opts:
        if opts.embed_infojson:
            _unused_compat_opt('no-attach-info-json')
        else:
            opts.embed_infojson = False
    if 'format-sort' in opts.compat_opts:
        opts.format_sort.extend(InfoExtractor.FormatSort.ytdl_default)
    _video_multistreams_set = set_default_compat('multistreams', 'allow_multiple_video_streams', False, remove_compat=False)
    _audio_multistreams_set = set_default_compat('multistreams', 'allow_multiple_audio_streams', False, remove_compat=False)
    if _video_multistreams_set is False and _audio_multistreams_set is False:
        _unused_compat_opt('multistreams')
    if 'filename' in opts.compat_opts:
        if opts.outtmpl.get('default') is None:
            opts.outtmpl.update({'default': '%(title)s-%(id)s.%(ext)s'})
        else:
            _unused_compat_opt('filename')


def validate_options(opts):
    def validate(cndn, name, value=None, msg=None):
        if cndn:
            return True
        raise ValueError((msg or 'invalid {name} "{value}" given').format(name=name, value=value))

    def validate_in(name, value, items, msg=None):
        return validate(value is None or value in items, name, value, msg)

    def validate_regex(name, value, regex):
        return validate(value is None or re.match(regex, value), name, value)

    def validate_positive(name, value, strict=False):
        return validate(value is None or value > 0 or (not strict and value == 0),
                        name, value, '{name} "{value}" must be positive' + ('' if strict else ' or 0'))

    def validate_minmax(min_val, max_val, min_name, max_name=None):
        if max_val is None or min_val is None or max_val >= min_val:
            return
        if not max_name:
            min_name, max_name = f'min {min_name}', f'max {min_name}'
        raise ValueError(f'{max_name} "{max_val}" must be must be greater than or equal to {min_name} "{min_val}"')

    # Usernames and passwords
    validate(not opts.usenetrc or (opts.username is None and opts.password is None),
             '.netrc', msg='using {name} conflicts with giving username/password')
    validate(opts.password is None or opts.username is not None, 'account username', msg='{name} missing')
    validate(opts.ap_password is None or opts.ap_username is not None,
             'TV Provider account username', msg='{name} missing')
    validate_in('TV Provider', opts.ap_mso, MSO_INFO,
                'Unsupported {name} "{value}", use --ap-list-mso to get a list of supported TV Providers')

    # Numbers
    validate_positive('autonumber start', opts.autonumber_start)
    validate_positive('autonumber size', opts.autonumber_size, True)
    validate_positive('concurrent fragments', opts.concurrent_fragment_downloads, True)
    validate_positive('playlist start', opts.playliststart, True)
    if opts.playlistend != -1:
        validate_minmax(opts.playliststart, opts.playlistend, 'playlist start', 'playlist end')

    # Time ranges
    validate_positive('subtitles sleep interval', opts.sleep_interval_subtitles)
    validate_positive('requests sleep interval', opts.sleep_interval_requests)
    validate_positive('sleep interval', opts.sleep_interval)
    validate_positive('max sleep interval', opts.max_sleep_interval)
    if opts.max_sleep_interval is not None:
        validate(
            opts.sleep_interval is not None, 'min sleep interval',
            msg='{name} must be specified; use --min-sleep-interval')
        validate_minmax(opts.sleep_interval, opts.max_sleep_interval, 'sleep interval')

    if opts.wait_for_video is not None:
        min_wait, max_wait, *_ = map(parse_duration, opts.wait_for_video.split('-', 1) + [None])
        validate(min_wait is not None and not (max_wait is None and '-' in opts.wait_for_video),
                 'time range to wait for video', opts.wait_for_video)
        validate_minmax(min_wait, max_wait, 'time range to wait for video')
        opts.wait_for_video = (min_wait, max_wait)

    # Format sort
    for f in opts.format_sort:
        validate_regex('format sorting', f, InfoExtractor.FormatSort.regex)

    # Postprocessor formats
    validate_in('audio format', opts.audioformat, ['best'] + list(FFmpegExtractAudioPP.SUPPORTED_EXTS))
    validate_in('subtitle format', opts.convertsubtitles, FFmpegSubtitlesConvertorPP.SUPPORTED_EXTS)
    validate_in('thumbnail format', opts.convertthumbnails, FFmpegThumbnailsConvertorPP.SUPPORTED_EXTS)
    if opts.recodevideo is not None:
        opts.recodevideo = opts.recodevideo.replace(' ', '')
        validate_regex('video recode format', opts.recodevideo, FFmpegVideoConvertorPP.FORMAT_RE)
    if opts.remuxvideo is not None:
        opts.remuxvideo = opts.remuxvideo.replace(' ', '')
        validate_regex('video remux format', opts.remuxvideo, FFmpegVideoRemuxerPP.FORMAT_RE)
    if opts.audioquality:
        opts.audioquality = opts.audioquality.strip('k').strip('K')
        # int_or_none prevents inf, nan
        validate_positive('audio quality', int_or_none(float_or_none(opts.audioquality), default=0))

    # Retries
    def parse_retries(name, value):
        if value is None:
            return None
        elif value in ('inf', 'infinite'):
            return float('inf')
        try:
            return int(value)
        except (TypeError, ValueError):
            validate(False, f'{name} retry count', value)

    opts.retries = parse_retries('download', opts.retries)
    opts.fragment_retries = parse_retries('fragment', opts.fragment_retries)
    opts.extractor_retries = parse_retries('extractor', opts.extractor_retries)
    opts.file_access_retries = parse_retries('file access', opts.file_access_retries)

    # Bytes
    def parse_bytes(name, value):
        if value is None:
            return None
        numeric_limit = FileDownloader.parse_bytes(value)
        validate(numeric_limit is not None, 'rate limit', value)
        return numeric_limit

    opts.ratelimit = parse_bytes('rate limit', opts.ratelimit)
    opts.ratelimit = parse_bytes('throttled rate limit', opts.throttledratelimit)
    opts.min_filesize = parse_bytes('min filesize', opts.min_filesize)
    opts.max_filesize = parse_bytes('max filesize', opts.max_filesize)
    opts.buffersize = parse_bytes('buffer size', opts.buffersize)
    opts.http_chunk_size = parse_bytes('http chunk size', opts.http_chunk_size)

    # Output templates
    def validate_outtmpl(tmpl, msg):
        err = YoutubeDL.validate_outtmpl(tmpl)
        if err:
            raise ValueError(f'invalid {msg} "{tmpl}": {err}')

    for k, tmpl in opts.outtmpl.items():
        validate_outtmpl(tmpl, f'{k} output template')
    for type_, tmpl_list in opts.forceprint.items():
        for tmpl in tmpl_list:
            validate_outtmpl(tmpl, f'{type_} print template')
    for type_, tmpl_list in opts.print_to_file.items():
        for tmpl, file in tmpl_list:
            validate_outtmpl(tmpl, f'{type_} print to file template')
            validate_outtmpl(file, f'{type_} print to file filename')
    validate_outtmpl(opts.sponsorblock_chapter_title, 'SponsorBlock chapter title')
    for k, tmpl in opts.progress_template.items():
        k = f'{k[:-6]} console title' if '-title' in k else f'{k} progress'
        validate_outtmpl(tmpl, f'{k} template')

    outtmpl_default = opts.outtmpl.get('default')
    if outtmpl_default == '':
        opts.skip_download = None
        del opts.outtmpl['default']
    if outtmpl_default and not os.path.splitext(outtmpl_default)[1] and opts.extractaudio:
        raise ValueError(
            'Cannot download a video and extract audio into the same file! '
            f'Use "{outtmpl_default}.%(ext)s" instead of "{outtmpl_default}" as the output template')

    # Remove chapters
    remove_chapters_patterns, opts.remove_ranges = [], []
    for regex in opts.remove_chapters or []:
        if regex.startswith('*'):
            dur = list(map(parse_duration, regex[1:].split('-')))
            if len(dur) == 2 and all(t is not None for t in dur):
                opts.remove_ranges.append(tuple(dur))
                continue
            raise ValueError(f'invalid --remove-chapters time range "{regex}". Must be of the form *start-end')
        try:
            remove_chapters_patterns.append(re.compile(regex))
        except re.error as err:
            raise ValueError(f'invalid --remove-chapters regex "{regex}" - {err}')
    opts.remove_chapters = remove_chapters_patterns

    # Cookies from browser
    if opts.cookiesfrombrowser:
        mobj = re.match(r'(?P<name>[^+:]+)(\s*\+\s*(?P<keyring>[^:]+))?(\s*:(?P<profile>.+))?', opts.cookiesfrombrowser)
        if mobj is None:
            raise ValueError(f'invalid cookies from browser arguments: {opts.cookiesfrombrowser}')
        browser_name, keyring, profile = mobj.group('name', 'keyring', 'profile')
        browser_name = browser_name.lower()
        if browser_name not in SUPPORTED_BROWSERS:
            raise ValueError(f'unsupported browser specified for cookies: "{browser_name}". '
                             f'Supported browsers are: {", ".join(sorted(SUPPORTED_BROWSERS))}')
        if keyring is not None:
            keyring = keyring.upper()
            if keyring not in SUPPORTED_KEYRINGS:
                raise ValueError(f'unsupported keyring specified for cookies: "{keyring}". '
                                 f'Supported keyrings are: {", ".join(sorted(SUPPORTED_KEYRINGS))}')
        opts.cookiesfrombrowser = (browser_name, profile, keyring)

    # MetadataParser
    def metadataparser_actions(f):
        if isinstance(f, str):
            cmd = '--parse-metadata %s' % compat_shlex_quote(f)
            try:
                actions = [MetadataFromFieldPP.to_action(f)]
            except Exception as err:
                raise ValueError(f'{cmd} is invalid; {err}')
        else:
            cmd = '--replace-in-metadata %s' % ' '.join(map(compat_shlex_quote, f))
            actions = ((MetadataParserPP.Actions.REPLACE, x, *f[1:]) for x in f[0].split(','))

        for action in actions:
            try:
                MetadataParserPP.validate_action(*action)
            except Exception as err:
                raise ValueError(f'{cmd} is invalid; {err}')
            yield action

    parse_metadata = opts.parse_metadata or []
    if opts.metafromtitle is not None:
        parse_metadata.append('title:%s' % opts.metafromtitle)
    opts.parse_metadata = list(itertools.chain(*map(metadataparser_actions, parse_metadata)))

    # Other options
    geo_bypass_code = opts.geo_bypass_ip_block or opts.geo_bypass_country
    if geo_bypass_code is not None:
        try:
            GeoUtils.random_ipv4(geo_bypass_code)
        except Exception:
            raise ValueError('unsupported geo-bypass country or ip-block')

    opts.match_filter = match_filter_func(opts.match_filter)
    opts.date = DateRange.day(opts.date) if opts.date else DateRange(opts.dateafter, opts.datebefore)

    if opts.download_archive is not None:
        opts.download_archive = expand_path(opts.download_archive)

    if opts.user_agent is not None:
        opts.headers.setdefault('User-Agent', opts.user_agent)
    if opts.referer is not None:
        opts.headers.setdefault('Referer', opts.referer)

    if opts.no_sponsorblock:
        opts.sponsorblock_mark = opts.sponsorblock_remove = set()

    warnings, deprecation_warnings = [], []

    # Common mistake: -f best
    if opts.format == 'best':
        warnings.append('.\n         '.join((
            '"-f best" selects the best pre-merged format which is often not the best option',
            'To let yt-dlp download and merge the best available formats, simply do not pass any format selection',
            'If you know what you are doing and want only the best pre-merged format, use "-f b" instead to suppress this warning')))

    # --(post-processor/downloader)-args without name
    def report_args_compat(name, value, key1, key2=None):
        if key1 in value and key2 not in value:
            warnings.append(f'{name} arguments given without specifying name. The arguments will be given to all {name}s')
            return True
        return False

    report_args_compat('external downloader', opts.external_downloader_args, 'default')
    if report_args_compat('post-processor', opts.postprocessor_args, 'default-compat', 'default'):
        opts.postprocessor_args['default'] = opts.postprocessor_args.pop('default-compat')
        opts.postprocessor_args.setdefault('sponskrub', [])

    def report_conflict(arg1, opt1, arg2='--allow-unplayable-formats', opt2='allow_unplayable_formats',
                        val1=NO_DEFAULT, val2=NO_DEFAULT, default=False):
        if val2 is NO_DEFAULT:
            val2 = getattr(opts, opt2)
        if not val2:
            return

        if val1 is NO_DEFAULT:
            val1 = getattr(opts, opt1)
        if val1:
            warnings.append(f'{arg1} is ignored since {arg2} was given')
        setattr(opts, opt1, default)

    # Conflicting options
    report_conflict('--date-after', 'dateafter', '--date', 'date', default=None)
    report_conflict('--date-before', 'datebefore', '--date', 'date', default=None)
    report_conflict('--exec-before-download', 'exec_before_dl_cmd', '"--exec before_dl:"', 'exec_cmd', opts.exec_cmd.get('before_dl'))
    report_conflict('--id', 'useid', '--output', 'outtmpl', val2=opts.outtmpl.get('default'))
    report_conflict('--remux-video', 'remuxvideo', '--recode-video', 'recodevideo')
    report_conflict('--sponskrub', 'sponskrub', '--remove-chapters', 'remove_chapters')
    report_conflict('--sponskrub', 'sponskrub', '--sponsorblock-mark', 'sponsorblock_mark')
    report_conflict('--sponskrub', 'sponskrub', '--sponsorblock-remove', 'sponsorblock_remove')
    report_conflict('--sponskrub-cut', 'sponskrub_cut', '--split-chapter', 'split_chapters', val1=opts.sponskrub and opts.sponskrub_cut)

    # Conflicts with --allow-unplayable-formats
    report_conflict('--add-metadata', 'addmetadata')
    report_conflict('--embed-chapters', 'addchapters')
    report_conflict('--embed-info-json', 'embed_infojson')
    report_conflict('--embed-subs', 'embedsubtitles')
    report_conflict('--embed-thumbnail', 'embedthumbnail')
    report_conflict('--extract-audio', 'extractaudio')
    report_conflict('--fixup', 'fixup', val1=(opts.fixup or '').lower() in ('', 'never', 'ignore'), default='never')
    report_conflict('--recode-video', 'recodevideo')
    report_conflict('--remove-chapters', 'remove_chapters', default=[])
    report_conflict('--remux-video', 'remuxvideo')
    report_conflict('--sponskrub', 'sponskrub')
    report_conflict('--sponsorblock-remove', 'sponsorblock_remove', default=set())
    report_conflict('--xattrs', 'xattrs')

    # Fully deprecated options
    def report_deprecation(val, old, new=None):
        if not val:
            return
        deprecation_warnings.append(
            f'{old} is deprecated and may be removed in a future version. Use {new} instead' if new
            else f'{old} is deprecated and may not work as expected')

    report_deprecation(opts.sponskrub, '--sponskrub', '--sponsorblock-mark or --sponsorblock-remove')
    report_deprecation(not opts.prefer_ffmpeg, '--prefer-avconv', 'ffmpeg')
    report_deprecation(opts.include_ads, '--include-ads')
    # report_deprecation(opts.call_home, '--call-home')  # We may re-implement this in future
    # report_deprecation(opts.writeannotations, '--write-annotations')  # It's just that no website has it

    # Dependent options
    if opts.exec_before_dl_cmd:
        opts.exec_cmd['before_dl'] = opts.exec_before_dl_cmd

    if opts.useid:  # --id is not deprecated in youtube-dl
        opts.outtmpl['default'] = '%(id)s.%(ext)s'

    if opts.overwrites:  # --force-overwrites implies --no-continue
        opts.continue_dl = False

    if (opts.addmetadata or opts.sponsorblock_mark) and opts.addchapters is None:
        # Add chapters when adding metadata or marking sponsors
        opts.addchapters = True

    if opts.extractaudio and not opts.keepvideo and opts.format is None:
        # Do not unnecessarily download audio
        opts.format = 'bestaudio/best'

    if opts.getcomments and opts.writeinfojson is None:
        # If JSON is not printed anywhere, but comments are requested, save it to file
        if not opts.dumpjson or opts.print_json or opts.dump_single_json:
            opts.writeinfojson = True

    if opts.allsubtitles and not (opts.embedsubtitles or opts.writeautomaticsub):
        # --all-sub automatically sets --write-sub if --write-auto-sub is not given
        opts.writesubtitles = True

    if opts.addmetadata and opts.embed_infojson is None:
        # If embedding metadata and infojson is present, embed it
        opts.embed_infojson = 'if_exists'

    # Ask for passwords
    if opts.username is not None and opts.password is None:
        opts.password = compat_getpass('Type account password and press [Return]: ')
    if opts.ap_username is not None and opts.ap_password is None:
        opts.ap_password = compat_getpass('Type TV provider account password and press [Return]: ')

    return warnings, deprecation_warnings


def get_postprocessors(opts):
    yield from opts.add_postprocessors

    if opts.parse_metadata:
        yield {
            'key': 'MetadataParser',
            'actions': opts.parse_metadata,
            'when': 'pre_process'
        }
    sponsorblock_query = opts.sponsorblock_mark | opts.sponsorblock_remove
    if sponsorblock_query:
        yield {
            'key': 'SponsorBlock',
            'categories': sponsorblock_query,
            'api': opts.sponsorblock_api,
            'when': 'after_filter'
        }
    if opts.convertsubtitles:
        yield {
            'key': 'FFmpegSubtitlesConvertor',
            'format': opts.convertsubtitles,
            'when': 'before_dl'
        }
    if opts.convertthumbnails:
        yield {
            'key': 'FFmpegThumbnailsConvertor',
            'format': opts.convertthumbnails,
            'when': 'before_dl'
        }
    if opts.extractaudio:
        yield {
            'key': 'FFmpegExtractAudio',
            'preferredcodec': opts.audioformat,
            'preferredquality': opts.audioquality,
            'nopostoverwrites': opts.nopostoverwrites,
        }
    if opts.remuxvideo:
        yield {
            'key': 'FFmpegVideoRemuxer',
            'preferedformat': opts.remuxvideo,
        }
    if opts.recodevideo:
        yield {
            'key': 'FFmpegVideoConvertor',
            'preferedformat': opts.recodevideo,
        }
    # If ModifyChapters is going to remove chapters, subtitles must already be in the container.
    if opts.embedsubtitles:
        keep_subs = 'no-keep-subs' not in opts.compat_opts
        yield {
            'key': 'FFmpegEmbedSubtitle',
            # already_have_subtitle = True prevents the file from being deleted after embedding
            'already_have_subtitle': opts.writesubtitles and keep_subs
        }
        if not opts.writeautomaticsub and keep_subs:
            opts.writesubtitles = True

    # ModifyChapters must run before FFmpegMetadataPP
    if opts.remove_chapters or sponsorblock_query:
        yield {
            'key': 'ModifyChapters',
            'remove_chapters_patterns': opts.remove_chapters,
            'remove_sponsor_segments': opts.sponsorblock_remove,
            'remove_ranges': opts.remove_ranges,
            'sponsorblock_chapter_title': opts.sponsorblock_chapter_title,
            'force_keyframes': opts.force_keyframes_at_cuts
        }
    # FFmpegMetadataPP should be run after FFmpegVideoConvertorPP and
    # FFmpegExtractAudioPP as containers before conversion may not support
    # metadata (3gp, webm, etc.)
    # By default ffmpeg preserves metadata applicable for both
    # source and target containers. From this point the container won't change,
    # so metadata can be added here.
    if opts.addmetadata or opts.addchapters or opts.embed_infojson:
        yield {
            'key': 'FFmpegMetadata',
            'add_chapters': opts.addchapters,
            'add_metadata': opts.addmetadata,
            'add_infojson': opts.embed_infojson,
        }
    # Deprecated
    # This should be above EmbedThumbnail since sponskrub removes the thumbnail attachment
    # but must be below EmbedSubtitle and FFmpegMetadata
    # See https://github.com/yt-dlp/yt-dlp/issues/204 , https://github.com/faissaloo/SponSkrub/issues/29
    # If opts.sponskrub is None, sponskrub is used, but it silently fails if the executable can't be found
    if opts.sponskrub is not False:
        yield {
            'key': 'SponSkrub',
            'path': opts.sponskrub_path,
            'args': opts.sponskrub_args,
            'cut': opts.sponskrub_cut,
            'force': opts.sponskrub_force,
            'ignoreerror': opts.sponskrub is None,
            '_from_cli': True,
        }
    if opts.embedthumbnail:
        yield {
            'key': 'EmbedThumbnail',
            # already_have_thumbnail = True prevents the file from being deleted after embedding
            'already_have_thumbnail': opts.writethumbnail
        }
        if not opts.writethumbnail:
            opts.writethumbnail = True
            opts.outtmpl['pl_thumbnail'] = ''
    if opts.split_chapters:
        yield {
            'key': 'FFmpegSplitChapters',
            'force_keyframes': opts.force_keyframes_at_cuts,
        }
    # XAttrMetadataPP should be run after post-processors that may change file contents
    if opts.xattrs:
        yield {'key': 'XAttrMetadata'}
    if opts.concat_playlist != 'never':
        yield {
            'key': 'FFmpegConcat',
            'only_multi_video': opts.concat_playlist != 'always',
            'when': 'playlist',
        }
    # Exec must be the last PP of each category
    for when, exec_cmd in opts.exec_cmd.items():
        yield {
            'key': 'Exec',
            'exec_cmd': exec_cmd,
            'when': when,
        }


def parse_options(argv=None):
    """ @returns (parser, opts, urls, ydl_opts) """
    parser, opts, urls = parseOpts(argv)
    urls = get_urls(urls, opts.batchfile, opts.verbose)

    set_compat_opts(opts)
    try:
        warnings, deprecation_warnings = validate_options(opts)
    except ValueError as err:
        parser.error(f'{err}\n')

    postprocessors = list(get_postprocessors(opts))

    any_getting = (any(opts.forceprint.values()) or opts.dumpjson or opts.dump_single_json
                   or opts.geturl or opts.gettitle or opts.getid or opts.getthumbnail
                   or opts.getdescription or opts.getfilename or opts.getformat or opts.getduration)

    any_printing = opts.print_json

    final_ext = (
        opts.recodevideo if opts.recodevideo in FFmpegVideoConvertorPP.SUPPORTED_EXTS
        else opts.remuxvideo if opts.remuxvideo in FFmpegVideoRemuxerPP.SUPPORTED_EXTS
        else opts.audioformat if (opts.extractaudio and opts.audioformat != 'best')
        else None)

    return parser, opts, urls, {
        'usenetrc': opts.usenetrc,
        'netrc_location': opts.netrc_location,
        'username': opts.username,
        'password': opts.password,
        'twofactor': opts.twofactor,
        'videopassword': opts.videopassword,
        'ap_mso': opts.ap_mso,
        'ap_username': opts.ap_username,
        'ap_password': opts.ap_password,
        'quiet': (opts.quiet or any_getting or any_printing),
        'no_warnings': opts.no_warnings,
        'forceurl': opts.geturl,
        'forcetitle': opts.gettitle,
        'forceid': opts.getid,
        'forcethumbnail': opts.getthumbnail,
        'forcedescription': opts.getdescription,
        'forceduration': opts.getduration,
        'forcefilename': opts.getfilename,
        'forceformat': opts.getformat,
        'forceprint': opts.forceprint,
        'print_to_file': opts.print_to_file,
        'forcejson': opts.dumpjson or opts.print_json,
        'dump_single_json': opts.dump_single_json,
        'force_write_download_archive': opts.force_write_download_archive,
        'simulate': (any_getting or None) if opts.simulate is None else opts.simulate,
        'skip_download': opts.skip_download,
        'format': opts.format,
        'allow_unplayable_formats': opts.allow_unplayable_formats,
        'ignore_no_formats_error': opts.ignore_no_formats_error,
        'format_sort': opts.format_sort,
        'format_sort_force': opts.format_sort_force,
        'allow_multiple_video_streams': opts.allow_multiple_video_streams,
        'allow_multiple_audio_streams': opts.allow_multiple_audio_streams,
        'check_formats': opts.check_formats,
        'listformats': opts.listformats,
        'listformats_table': opts.listformats_table,
        'outtmpl': opts.outtmpl,
        'outtmpl_na_placeholder': opts.outtmpl_na_placeholder,
        'paths': opts.paths,
        'autonumber_size': opts.autonumber_size,
        'autonumber_start': opts.autonumber_start,
        'restrictfilenames': opts.restrictfilenames,
        'windowsfilenames': opts.windowsfilenames,
        'ignoreerrors': opts.ignoreerrors,
        'force_generic_extractor': opts.force_generic_extractor,
        'ratelimit': opts.ratelimit,
        'throttledratelimit': opts.throttledratelimit,
        'overwrites': opts.overwrites,
        'retries': opts.retries,
        'file_access_retries': opts.file_access_retries,
        'fragment_retries': opts.fragment_retries,
        'extractor_retries': opts.extractor_retries,
        'skip_unavailable_fragments': opts.skip_unavailable_fragments,
        'keep_fragments': opts.keep_fragments,
        'concurrent_fragment_downloads': opts.concurrent_fragment_downloads,
        'buffersize': opts.buffersize,
        'noresizebuffer': opts.noresizebuffer,
        'http_chunk_size': opts.http_chunk_size,
        'continuedl': opts.continue_dl,
        'noprogress': opts.quiet if opts.noprogress is None else opts.noprogress,
        'progress_with_newline': opts.progress_with_newline,
        'progress_template': opts.progress_template,
        'playliststart': opts.playliststart,
        'playlistend': opts.playlistend,
        'playlistreverse': opts.playlist_reverse,
        'playlistrandom': opts.playlist_random,
        'noplaylist': opts.noplaylist,
        'logtostderr': opts.outtmpl.get('default') == '-',
        'consoletitle': opts.consoletitle,
        'nopart': opts.nopart,
        'updatetime': opts.updatetime,
        'writedescription': opts.writedescription,
        'writeannotations': opts.writeannotations,
        'writeinfojson': opts.writeinfojson,
        'allow_playlist_files': opts.allow_playlist_files,
        'clean_infojson': opts.clean_infojson,
        'getcomments': opts.getcomments,
        'writethumbnail': opts.writethumbnail is True,
        'write_all_thumbnails': opts.writethumbnail == 'all',
        'writelink': opts.writelink,
        'writeurllink': opts.writeurllink,
        'writewebloclink': opts.writewebloclink,
        'writedesktoplink': opts.writedesktoplink,
        'writesubtitles': opts.writesubtitles,
        'writeautomaticsub': opts.writeautomaticsub,
        'allsubtitles': opts.allsubtitles,
        'listsubtitles': opts.listsubtitles,
        'subtitlesformat': opts.subtitlesformat,
        'subtitleslangs': opts.subtitleslangs,
        'matchtitle': decodeOption(opts.matchtitle),
        'rejecttitle': decodeOption(opts.rejecttitle),
        'max_downloads': opts.max_downloads,
        'prefer_free_formats': opts.prefer_free_formats,
        'trim_file_name': opts.trim_file_name,
        'verbose': opts.verbose,
        'dump_intermediate_pages': opts.dump_intermediate_pages,
        'write_pages': opts.write_pages,
        'test': opts.test,
        'keepvideo': opts.keepvideo,
        'min_filesize': opts.min_filesize,
        'max_filesize': opts.max_filesize,
        'min_views': opts.min_views,
        'max_views': opts.max_views,
        'daterange': opts.date,
        'cachedir': opts.cachedir,
        'youtube_print_sig_code': opts.youtube_print_sig_code,
        'age_limit': opts.age_limit,
        'download_archive': opts.download_archive,
        'break_on_existing': opts.break_on_existing,
        'break_on_reject': opts.break_on_reject,
        'break_per_url': opts.break_per_url,
        'skip_playlist_after_errors': opts.skip_playlist_after_errors,
        'cookiefile': opts.cookiefile,
        'cookiesfrombrowser': opts.cookiesfrombrowser,
        'legacyserverconnect': opts.legacy_server_connect,
        'nocheckcertificate': opts.no_check_certificate,
        'prefer_insecure': opts.prefer_insecure,
        'http_headers': opts.headers,
        'proxy': opts.proxy,
        'socket_timeout': opts.socket_timeout,
        'bidi_workaround': opts.bidi_workaround,
        'debug_printtraffic': opts.debug_printtraffic,
        'prefer_ffmpeg': opts.prefer_ffmpeg,
        'include_ads': opts.include_ads,
        'default_search': opts.default_search,
        'dynamic_mpd': opts.dynamic_mpd,
        'extractor_args': opts.extractor_args,
        'youtube_include_dash_manifest': opts.youtube_include_dash_manifest,
        'youtube_include_hls_manifest': opts.youtube_include_hls_manifest,
        'encoding': opts.encoding,
        'extract_flat': opts.extract_flat,
        'live_from_start': opts.live_from_start,
        'wait_for_video': opts.wait_for_video,
        'mark_watched': opts.mark_watched,
        'merge_output_format': opts.merge_output_format,
        'final_ext': final_ext,
        'postprocessors': postprocessors,
        'fixup': opts.fixup,
        'source_address': opts.source_address,
        'call_home': opts.call_home,
        'sleep_interval_requests': opts.sleep_interval_requests,
        'sleep_interval': opts.sleep_interval,
        'max_sleep_interval': opts.max_sleep_interval,
        'sleep_interval_subtitles': opts.sleep_interval_subtitles,
        'external_downloader': opts.external_downloader,
        'list_thumbnails': opts.list_thumbnails,
        'playlist_items': opts.playlist_items,
        'xattr_set_filesize': opts.xattr_set_filesize,
        'match_filter': opts.match_filter,
        'no_color': opts.no_color,
        'ffmpeg_location': opts.ffmpeg_location,
        'hls_prefer_native': opts.hls_prefer_native,
        'hls_use_mpegts': opts.hls_use_mpegts,
        'hls_split_discontinuity': opts.hls_split_discontinuity,
        'external_downloader_args': opts.external_downloader_args,
        'postprocessor_args': opts.postprocessor_args,
        'cn_verification_proxy': opts.cn_verification_proxy,
        'geo_verification_proxy': opts.geo_verification_proxy,
        'geo_bypass': opts.geo_bypass,
        'geo_bypass_country': opts.geo_bypass_country,
        'geo_bypass_ip_block': opts.geo_bypass_ip_block,
        '_warnings': warnings,
        '_deprecation_warnings': deprecation_warnings,
        'compat_opts': opts.compat_opts,
    }


def _real_main(argv=None):
    # Compatibility fixes for Windows
    if sys.platform == 'win32':
        # https://github.com/ytdl-org/youtube-dl/issues/820
        codecs.register(lambda name: codecs.lookup('utf-8') if name == 'cp65001' else None)

    workaround_optparse_bug9161()

    setproctitle('yt-dlp')

    parser, opts, all_urls, ydl_opts = parse_options(argv)

    std_headers.update(opts.headers)

    # Dump user agent
    if opts.dump_user_agent:
        write_string(std_headers['User-Agent'] + '\n', out=sys.stdout)
        sys.exit(0)

    if print_extractor_information(opts, all_urls):
        sys.exit(0)

    with YoutubeDL(ydl_opts) as ydl:
        actual_use = all_urls or opts.load_info_filename

        # Remove cache dir
        if opts.rm_cachedir:
            ydl.cache.remove()

        # Update version
        if opts.update_self:
            # If updater returns True, exit. Required for windows
            if run_update(ydl):
                if actual_use:
                    sys.exit('ERROR: The program must exit for the update to complete')
                sys.exit()

        # Maybe do nothing
        if not actual_use:
            if opts.update_self or opts.rm_cachedir:
                sys.exit()

            ydl.warn_if_short_id(sys.argv[1:] if argv is None else argv)
            parser.error(
                'You must provide at least one URL.\n'
                'Type yt-dlp --help to see a list of all options.')

        try:
            if opts.load_info_filename is not None:
                retcode = ydl.download_with_info_file(expand_path(opts.load_info_filename))
            else:
                retcode = ydl.download(all_urls)
        except DownloadCancelled:
            ydl.to_screen('Aborting remaining downloads')
            retcode = 101

    sys.exit(retcode)


def main(argv=None):
    try:
        _real_main(argv)
    except DownloadError:
        sys.exit(1)
    except SameFileError as e:
        sys.exit(f'ERROR: {e}')
    except KeyboardInterrupt:
        sys.exit('\nERROR: Interrupted by user')
    except BrokenPipeError as e:
        # https://docs.python.org/3/library/signal.html#note-on-sigpipe
        devnull = os.open(os.devnull, os.O_WRONLY)
        os.dup2(devnull, sys.stdout.fileno())
        sys.exit(f'\nERROR: {e}')


__all__ = [
    'main',
    'YoutubeDL',
    'parse_options',
    'gen_extractors',
    'list_extractors',
]<|MERGE_RESOLUTION|>--- conflicted
+++ resolved
@@ -59,34 +59,7 @@
 from .YoutubeDL import YoutubeDL
 
 
-<<<<<<< HEAD
 def get_urls(urls, batchfile, verbose):
-=======
-def _real_main(argv=None):
-    # Compatibility fixes for Windows
-    if sys.platform == 'win32':
-        # https://github.com/ytdl-org/youtube-dl/issues/820
-        codecs.register(lambda name: codecs.lookup('utf-8') if name == 'cp65001' else None)
-
-    workaround_optparse_bug9161()
-
-    setproctitle('yt-dlp')
-
-    parser, opts, args = parseOpts(argv)
-    warnings, deprecation_warnings = [], []
-
-    if opts.user_agent is not None:
-        opts.headers.setdefault('User-Agent', opts.user_agent)
-    if opts.referer is not None:
-        opts.headers.setdefault('Referer', opts.referer)
-
-    # Dump user agent
-    if opts.dump_user_agent:
-        ua = traverse_obj(opts.headers, 'User-Agent', casesense=False, default=std_headers['User-Agent'])
-        write_string(f'{ua}\n', out=sys.stdout)
-        sys.exit(0)
-
->>>>>>> 08d30158
     # Batch file verification
     batch_urls = []
     if batchfile is not None:
@@ -465,7 +438,7 @@
 
     report_deprecation(opts.sponskrub, '--sponskrub', '--sponsorblock-mark or --sponsorblock-remove')
     report_deprecation(not opts.prefer_ffmpeg, '--prefer-avconv', 'ffmpeg')
-    report_deprecation(opts.include_ads, '--include-ads')
+    # report_deprecation(opts.include_ads, '--include-ads')  # We may re-implement this in future
     # report_deprecation(opts.call_home, '--call-home')  # We may re-implement this in future
     # report_deprecation(opts.writeannotations, '--write-annotations')  # It's just that no website has it
 
@@ -841,12 +814,10 @@
 
     parser, opts, all_urls, ydl_opts = parse_options(argv)
 
-    std_headers.update(opts.headers)
-
     # Dump user agent
     if opts.dump_user_agent:
-        write_string(std_headers['User-Agent'] + '\n', out=sys.stdout)
-        sys.exit(0)
+        ua = traverse_obj(opts.headers, 'User-Agent', casesense=False, default=std_headers['User-Agent'])
+        write_string(f'{ua}\n', out=sys.stdout)
 
     if print_extractor_information(opts, all_urls):
         sys.exit(0)
